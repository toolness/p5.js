--- conflicted
+++ resolved
@@ -1,4 +1,3 @@
-<<<<<<< HEAD
 /*! p5.js v0.3.16 January 08, 2015 */
 (function (root, factory) {
   if (typeof define === 'function' && define.amd)
@@ -138,144 +137,6 @@
       if (this._userNode) {
         if (typeof this._userNode === 'string') {
           this._userNode = document.getElementById(this._userNode);
-=======
-/*! p5.js v0.3.15 January 01, 2015 */
-var shim = function (require) {
-    window.requestDraw = function () {
-      return window.requestAnimationFrame || window.webkitRequestAnimationFrame || window.mozRequestAnimationFrame || window.oRequestAnimationFrame || window.msRequestAnimationFrame || function (callback, element) {
-        window.setTimeout(callback, 1000 / 60);
-      };
-    }();
-  }({});
-var constants = function (require) {
-    var PI = Math.PI;
-    return {
-      ARROW: 'default',
-      CROSS: 'crosshair',
-      HAND: 'pointer',
-      MOVE: 'move',
-      TEXT: 'text',
-      WAIT: 'wait',
-      HALF_PI: PI / 2,
-      PI: PI,
-      QUARTER_PI: PI / 4,
-      TAU: PI * 2,
-      TWO_PI: PI * 2,
-      DEGREES: 'degrees',
-      RADIANS: 'radians',
-      CORNER: 'corner',
-      CORNERS: 'corners',
-      RADIUS: 'radius',
-      RIGHT: 'right',
-      LEFT: 'left',
-      CENTER: 'center',
-      POINTS: 'points',
-      LINES: 'lines',
-      TRIANGLES: 'triangles',
-      TRIANGLE_FAN: 'triangles_fan',
-      TRIANGLE_STRIP: 'triangles_strip',
-      QUADS: 'quads',
-      QUAD_STRIP: 'quad_strip',
-      CLOSE: 'close',
-      OPEN: 'open',
-      CHORD: 'chord',
-      PIE: 'pie',
-      PROJECT: 'square',
-      SQUARE: 'butt',
-      ROUND: 'round',
-      BEVEL: 'bevel',
-      MITER: 'miter',
-      RGB: 'rgb',
-      HSB: 'hsb',
-      AUTO: 'auto',
-      ALT: 18,
-      BACKSPACE: 8,
-      CONTROL: 17,
-      DELETE: 46,
-      DOWN_ARROW: 40,
-      ENTER: 13,
-      ESCAPE: 27,
-      LEFT_ARROW: 37,
-      OPTION: 18,
-      RETURN: 13,
-      RIGHT_ARROW: 39,
-      SHIFT: 16,
-      TAB: 9,
-      UP_ARROW: 38,
-      BLEND: 'normal',
-      ADD: 'lighter',
-      DARKEST: 'darken',
-      LIGHTEST: 'lighten',
-      DIFFERENCE: 'difference',
-      EXCLUSION: 'exclusion',
-      MULTIPLY: 'multiply',
-      SCREEN: 'screen',
-      REPLACE: 'source-over',
-      OVERLAY: 'overlay',
-      HARD_LIGHT: 'hard-light',
-      SOFT_LIGHT: 'soft-light',
-      DODGE: 'color-dodge',
-      BURN: 'color-burn',
-      NORMAL: 'normal',
-      ITALIC: 'italic',
-      BOLD: 'bold',
-      LINEAR: 'linear',
-      QUADRATIC: 'quadratic',
-      BEZIER: 'bezier',
-      CURVE: 'curve'
-    };
-  }({});
-var core = function (require, shim, constants) {
-    'use strict';
-    var constants = constants;
-    var p5 = function (sketch, node) {
-      this._setupDone = false;
-      this._pixelDensity = window.devicePixelRatio || 1;
-      this._startTime = new Date().getTime();
-      this._userNode = node;
-      this._curElement = null;
-      this._elements = [];
-      this._preloadCount = 0;
-      this._updateInterval = 0;
-      this._isGlobal = false;
-      this._loop = true;
-      this._styles = [];
-      this._defaultCanvasSize = {
-        width: 100,
-        height: 100
-      };
-      this._events = {
-        'mousemove': null,
-        'mousedown': null,
-        'mouseup': null,
-        'click': null,
-        'mousewheel': null,
-        'mouseover': null,
-        'mouseout': null,
-        'keydown': null,
-        'keyup': null,
-        'keypress': null,
-        'touchstart': null,
-        'touchmove': null,
-        'touchend': null,
-        'resize': null,
-        'blur': null
-      };
-      this._loadingScreenId = 'p5_loading';
-      this._start = function () {
-        if (this._userNode) {
-          if (typeof this._userNode === 'string') {
-            this._userNode = document.getElementById(this._userNode);
-          }
-        }
-        this._loadingScreen = document.getElementById(this._loadingScreenId);
-        if (!this._loadingScreen) {
-          this._loadingScreen = document.createElement('loadingDiv');
-          this._loadingScreen.innerHTML = 'loading...';
-          this._loadingScreen.style.position = 'absolute';
-          var node = this._userNode || document.body;
-          node.appendChild(this._loadingScreen);
->>>>>>> fb4b98b8
         }
       }
       this._loadingScreen = document.getElementById(this._loadingScreenId);
@@ -3640,7 +3501,7 @@
       var m = 4294967296, a = 1664525, c = 1013904223, seed, z;
       return {
         setSeed: function (val) {
-          z = seed = val || Math.round(Math.random() * m);
+          z = seed = (val == null ? Math.random() * m : val) >>> 0;
         },
         getSeed: function () {
           return seed;
@@ -3802,7 +3663,7 @@
         var m = 4294967296, a = 1664525, c = 1013904223, seed, z;
         return {
           setSeed: function (val) {
-            z = seed = (val == null ? Math.random() * m : val) | 0;
+            z = seed = (val == null ? Math.random() * m : val) >>> 0;
           },
           getSeed: function () {
             return seed;
@@ -3932,32 +3793,8 @@
     this.println = function (data) {
       this.content += data + '\n';
     };
-<<<<<<< HEAD
     this.flush = function () {
       this.content = '';
-=======
-    p5.prototype.noiseSeed = function (seed) {
-      var lcg = function () {
-          var m = 4294967296, a = 1664525, c = 1013904223, seed, z;
-          return {
-            setSeed: function (val) {
-              z = seed = (val == null ? Math.random() * m : val) | 0;
-            },
-            getSeed: function () {
-              return seed;
-            },
-            rand: function () {
-              z = (a * z + c) % m;
-              return z / m;
-            }
-          };
-        }();
-      lcg.setSeed(seed);
-      perlin = new Array(PERLIN_SIZE + 1);
-      for (var i = 0; i < PERLIN_SIZE + 1; i++) {
-        perlin[i] = lcg.rand();
-      }
->>>>>>> fb4b98b8
     };
     this.close = function () {
       var arr = [];
