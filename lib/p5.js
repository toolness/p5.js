--- conflicted
+++ resolved
@@ -1,8 +1,4 @@
-<<<<<<< HEAD
-/*! p5.js v0.4.5 June 22, 2015 */
-=======
-/*! p5.js v0.4.5 June 21, 2015 */
->>>>>>> 69f9b5cb
+/*! p5.js v0.4.5 June 23, 2015 */
 (function (root, factory) {
   if (typeof define === 'function' && define.amd)
     define('p5', [], function () { return (root.returnExportsGlobal = factory());});
@@ -1741,9 +1737,9 @@
   };
   return Filters;
 }({});
-amdclean['core_p5Graphics'] = function (require, core_core) {
+amdclean['core_p5Renderer'] = function (require, core_core) {
   var p5 = core_core;
-  p5.Graphics = function (elt, pInst, isMainCanvas) {
+  p5.Renderer = function (elt, pInst, isMainCanvas) {
     p5.Element.call(this, elt, pInst);
     this.canvas = elt;
     this._pInst = pInst;
@@ -1758,8 +1754,8 @@
       this._styles = [];
     }
   };
-  p5.Graphics.prototype = Object.create(p5.Element.prototype);
-  p5.Graphics.prototype.resize = function (w, h) {
+  p5.Renderer.prototype = Object.create(p5.Element.prototype);
+  p5.Renderer.prototype.resize = function (w, h) {
     this.width = w;
     this.height = h;
     this.elt.width = w * this._pInst.pixelDensity;
@@ -1771,32 +1767,32 @@
       this._pInst._setProperty('height', this.height);
     }
   };
-  return p5.Graphics;
+  return p5.Renderer;
 }({}, amdclean['core_core']);
-amdclean['core_p5Graphics2D'] = function (require, core_core, core_canvas, core_constants, image_filters, core_p5Graphics) {
+amdclean['core_p5Renderer2D'] = function (require, core_core, core_canvas, core_constants, image_filters, core_p5Renderer) {
   var p5 = core_core;
   var canvas = core_canvas;
   var constants = core_constants;
   var filters = image_filters;
   var styleEmpty = 'rgba(0,0,0,0)';
-  p5.Graphics2D = function (elt, pInst, isMainCanvas) {
-    p5.Graphics.call(this, elt, pInst, isMainCanvas);
+  p5.Renderer2D = function (elt, pInst, isMainCanvas) {
+    p5.Renderer.call(this, elt, pInst, isMainCanvas);
     this.drawingContext = this.canvas.getContext('2d');
     this._pInst._setProperty('drawingContext', this.drawingContext);
     return this;
   };
-  p5.Graphics2D.prototype = Object.create(p5.Graphics.prototype);
-  p5.Graphics2D.prototype._applyDefaults = function () {
+  p5.Renderer2D.prototype = Object.create(p5.Renderer.prototype);
+  p5.Renderer2D.prototype._applyDefaults = function () {
     this.drawingContext.fillStyle = constants._DEFAULT_FILL;
     this.drawingContext.strokeStyle = constants._DEFAULT_STROKE;
     this.drawingContext.lineCap = constants.ROUND;
     this.drawingContext.font = 'normal 12px sans-serif';
   };
-  p5.Graphics2D.prototype.resize = function (w, h) {
-    p5.Graphics.prototype.resize.call(this, w, h);
+  p5.Renderer2D.prototype.resize = function (w, h) {
+    p5.Renderer.prototype.resize.call(this, w, h);
     this.drawingContext.scale(this._pInst.pixelDensity, this._pInst.pixelDensity);
   };
-  p5.Graphics2D.prototype.background = function () {
+  p5.Renderer2D.prototype.background = function () {
     this.drawingContext.save();
     this.drawingContext.setTransform(1, 0, 0, 1, 0, 0);
     this.drawingContext.scale(this._pInst.pixelDensity, this._pInst.pixelDensity);
@@ -1812,20 +1808,20 @@
     }
     this.drawingContext.restore();
   };
-  p5.Graphics2D.prototype.clear = function () {
+  p5.Renderer2D.prototype.clear = function () {
     this.drawingContext.clearRect(0, 0, this.width, this.height);
   };
-  p5.Graphics2D.prototype.fill = function () {
+  p5.Renderer2D.prototype.fill = function () {
     var ctx = this.drawingContext;
     var color = this._pInst.color.apply(this._pInst, arguments);
     ctx.fillStyle = color.toString();
   };
-  p5.Graphics2D.prototype.stroke = function () {
+  p5.Renderer2D.prototype.stroke = function () {
     var ctx = this.drawingContext;
     var color = this._pInst.color.apply(this._pInst, arguments);
     ctx.strokeStyle = color.toString();
   };
-  p5.Graphics2D.prototype.image = function (img, x, y, w, h) {
+  p5.Renderer2D.prototype.image = function (img, x, y, w, h) {
     var frame = img.canvas || img.elt;
     try {
       if (this._pInst._tint && img.canvas) {
@@ -1839,7 +1835,7 @@
       }
     }
   };
-  p5.Graphics2D.prototype._getTintedImageCanvas = function (img) {
+  p5.Renderer2D.prototype._getTintedImageCanvas = function (img) {
     if (!img.canvas) {
       return img;
     }
@@ -1863,10 +1859,10 @@
     tmpCtx.putImageData(id, 0, 0);
     return tmpCanvas;
   };
-  p5.Graphics2D.prototype.blendMode = function (mode) {
+  p5.Renderer2D.prototype.blendMode = function (mode) {
     this.drawingContext.globalCompositeOperation = mode;
   };
-  p5.Graphics2D.prototype.blend = function () {
+  p5.Renderer2D.prototype.blend = function () {
     var currBlend = this.drawingContext.globalCompositeOperation;
     var blendMode = arguments[arguments.length - 1];
     var copyArgs = Array.prototype.slice.call(arguments, 0, arguments.length - 1);
@@ -1874,7 +1870,7 @@
     this._pInst.copy.apply(this._pInst, copyArgs);
     this.drawingContext.globalCompositeOperation = currBlend;
   };
-  p5.Graphics2D.prototype.copy = function () {
+  p5.Renderer2D.prototype.copy = function () {
     var srcImage, sx, sy, sw, sh, dx, dy, dw, dh;
     if (arguments.length === 9) {
       srcImage = arguments[0];
@@ -1899,13 +1895,13 @@
     } else {
       throw new Error('Signature not supported');
     }
-    p5.Graphics2D._copyHelper(srcImage, sx, sy, sw, sh, dx, dy, dw, dh);
-  };
-  p5.Graphics2D._copyHelper = function (srcImage, sx, sy, sw, sh, dx, dy, dw, dh) {
+    p5.Renderer2D._copyHelper(srcImage, sx, sy, sw, sh, dx, dy, dw, dh);
+  };
+  p5.Renderer2D._copyHelper = function (srcImage, sx, sy, sw, sh, dx, dy, dw, dh) {
     var s = srcImage.canvas.width / srcImage.width;
     this.drawingContext.drawImage(srcImage.canvas, s * sx, s * sy, s * sw, s * sh, dx, dy, dw, dh);
   };
-  p5.Graphics2D.prototype.get = function (x, y, w, h) {
+  p5.Renderer2D.prototype.get = function (x, y, w, h) {
     if (x === undefined && y === undefined && w === undefined && h === undefined) {
       x = 0;
       y = 0;
@@ -1944,7 +1940,7 @@
       return region;
     }
   };
-  p5.Graphics2D.prototype.loadPixels = function () {
+  p5.Renderer2D.prototype.loadPixels = function () {
     var pd = this.pixelDensity || this._pInst.pixelDensity;
     var w = this.width * pd;
     var h = this.height * pd;
@@ -1957,7 +1953,7 @@
       this._setProperty('pixels', imageData.data);
     }
   };
-  p5.Graphics2D.prototype.set = function (x, y, imgOrCol) {
+  p5.Renderer2D.prototype.set = function (x, y, imgOrCol) {
     if (imgOrCol instanceof p5.Image) {
       this.drawingContext.save();
       this.drawingContext.setTransform(1, 0, 0, 1, 0, 0);
@@ -2008,7 +2004,7 @@
       }
     }
   };
-  p5.Graphics2D.prototype.updatePixels = function (x, y, w, h) {
+  p5.Renderer2D.prototype.updatePixels = function (x, y, w, h) {
     var pd = this.pixelDensity || this._pInst.pixelDensity;
     if (x === undefined && y === undefined && w === undefined && h === undefined) {
       x = 0;
@@ -2024,7 +2020,7 @@
       this.drawingContext.putImageData(this.imageData, x, y, 0, 0, w, h);
     }
   };
-  p5.Graphics2D.prototype.arc = function (x, y, w, h, start, stop, mode, curves) {
+  p5.Renderer2D.prototype.arc = function (x, y, w, h, start, stop, mode, curves) {
     if (!this._pInst._doStroke && !this._pInst._doFill) {
       return;
     }
@@ -2066,7 +2062,7 @@
     }
     return this;
   };
-  p5.Graphics2D.prototype.ellipse = function (x, y, w, h) {
+  p5.Renderer2D.prototype.ellipse = function (x, y, w, h) {
     var ctx = this.drawingContext;
     var doFill = this._pInst._doFill, doStroke = this._pInst._doStroke;
     if (doFill && !doStroke) {
@@ -2094,7 +2090,7 @@
       ctx.stroke();
     }
   };
-  p5.Graphics2D.prototype.line = function (x1, y1, x2, y2) {
+  p5.Renderer2D.prototype.line = function (x1, y1, x2, y2) {
     var ctx = this.drawingContext;
     if (!this._pInst._doStroke) {
       return this;
@@ -2113,7 +2109,7 @@
     }
     return this;
   };
-  p5.Graphics2D.prototype.point = function (x, y) {
+  p5.Renderer2D.prototype.point = function (x, y) {
     var ctx = this.drawingContext;
     var s = ctx.strokeStyle;
     var f = ctx.fillStyle;
@@ -2134,7 +2130,7 @@
     }
     ctx.fillStyle = f;
   };
-  p5.Graphics2D.prototype.quad = function (x1, y1, x2, y2, x3, y3, x4, y4) {
+  p5.Renderer2D.prototype.quad = function (x1, y1, x2, y2, x3, y3, x4, y4) {
     var ctx = this.drawingContext;
     var doFill = this._pInst._doFill, doStroke = this._pInst._doStroke;
     if (doFill && !doStroke) {
@@ -2160,7 +2156,7 @@
     }
     return this;
   };
-  p5.Graphics2D.prototype.rect = function (x, y, w, h, tl, tr, br, bl) {
+  p5.Renderer2D.prototype.rect = function (x, y, w, h, tl, tr, br, bl) {
     var ctx = this.drawingContext;
     var doFill = this._pInst._doFill, doStroke = this._pInst._doStroke;
     if (doFill && !doStroke) {
@@ -2238,7 +2234,7 @@
     }
     return this;
   };
-  p5.Graphics2D.prototype.triangle = function (x1, y1, x2, y2, x3, y3) {
+  p5.Renderer2D.prototype.triangle = function (x1, y1, x2, y2, x3, y3) {
     var ctx = this.drawingContext;
     var doFill = this._pInst._doFill, doStroke = this._pInst._doStroke;
     if (doFill && !doStroke) {
@@ -2262,7 +2258,7 @@
       ctx.stroke();
     }
   };
-  p5.Graphics2D.prototype.endShape = function (mode, vertices, isCurve, isBezier, isQuadratic, isContour, shapeKind) {
+  p5.Renderer2D.prototype.endShape = function (mode, vertices, isCurve, isBezier, isQuadratic, isContour, shapeKind) {
     if (vertices.length === 0) {
       return this;
     }
@@ -2485,29 +2481,29 @@
     }
     return this;
   };
-  p5.Graphics2D.prototype.noSmooth = function () {
+  p5.Renderer2D.prototype.noSmooth = function () {
     this.drawingContext.mozImageSmoothingEnabled = false;
     this.drawingContext.webkitImageSmoothingEnabled = false;
     return this;
   };
-  p5.Graphics2D.prototype.smooth = function () {
+  p5.Renderer2D.prototype.smooth = function () {
     this.drawingContext.mozImageSmoothingEnabled = true;
     this.drawingContext.webkitImageSmoothingEnabled = true;
     return this;
   };
-  p5.Graphics2D.prototype.strokeCap = function (cap) {
+  p5.Renderer2D.prototype.strokeCap = function (cap) {
     if (cap === constants.ROUND || cap === constants.SQUARE || cap === constants.PROJECT) {
       this.drawingContext.lineCap = cap;
     }
     return this;
   };
-  p5.Graphics2D.prototype.strokeJoin = function (join) {
+  p5.Renderer2D.prototype.strokeJoin = function (join) {
     if (join === constants.ROUND || join === constants.BEVEL || join === constants.MITER) {
       this.drawingContext.lineJoin = join;
     }
     return this;
   };
-  p5.Graphics2D.prototype.strokeWeight = function (w) {
+  p5.Renderer2D.prototype.strokeWeight = function (w) {
     if (typeof w === 'undefined' || w === 0) {
       this.drawingContext.lineWidth = 0.0001;
     } else {
@@ -2515,20 +2511,20 @@
     }
     return this;
   };
-  p5.Graphics2D.prototype._getFill = function () {
+  p5.Renderer2D.prototype._getFill = function () {
     return this.drawingContext.fillStyle;
   };
-  p5.Graphics2D.prototype._getStroke = function () {
+  p5.Renderer2D.prototype._getStroke = function () {
     return this.drawingContext.strokeStyle;
   };
-  p5.Graphics2D.prototype.bezier = function (x1, y1, x2, y2, x3, y3, x4, y4) {
+  p5.Renderer2D.prototype.bezier = function (x1, y1, x2, y2, x3, y3, x4, y4) {
     this._pInst.beginShape();
     this._pInst.vertex(x1, y1);
     this._pInst.bezierVertex(x2, y2, x3, y3, x4, y4);
     this._pInst.endShape();
     return this;
   };
-  p5.Graphics2D.prototype.curve = function (x1, y1, x2, y2, x3, y3, x4, y4) {
+  p5.Renderer2D.prototype.curve = function (x1, y1, x2, y2, x3, y3, x4, y4) {
     this._pInst.beginShape();
     this._pInst.curveVertex(x1, y1);
     this._pInst.curveVertex(x2, y2);
@@ -2537,7 +2533,7 @@
     this._pInst.endShape();
     return this;
   };
-  p5.Graphics2D.prototype._doFillStrokeClose = function () {
+  p5.Renderer2D.prototype._doFillStrokeClose = function () {
     if (this._pInst._doFill) {
       this.drawingContext.fill();
     }
@@ -2546,17 +2542,17 @@
     }
     this.drawingContext.closePath();
   };
-  p5.Graphics2D.prototype.applyMatrix = function (n00, n01, n02, n10, n11, n12) {
+  p5.Renderer2D.prototype.applyMatrix = function (n00, n01, n02, n10, n11, n12) {
     this.drawingContext.transform(n00, n01, n02, n10, n11, n12);
   };
-  p5.Graphics2D.prototype.resetMatrix = function () {
+  p5.Renderer2D.prototype.resetMatrix = function () {
     this.drawingContext.setTransform(1, 0, 0, 1, 0, 0);
     return this;
   };
-  p5.Graphics2D.prototype.rotate = function (r) {
+  p5.Renderer2D.prototype.rotate = function (r) {
     this.drawingContext.rotate(r);
   };
-  p5.Graphics2D.prototype.scale = function () {
+  p5.Renderer2D.prototype.scale = function () {
     var x = 1, y = 1;
     if (arguments.length === 1) {
       x = y = arguments[0];
@@ -2567,25 +2563,25 @@
     this.drawingContext.scale(x, y);
     return this;
   };
-  p5.Graphics2D.prototype.shearX = function (angle) {
+  p5.Renderer2D.prototype.shearX = function (angle) {
     if (this._pInst._angleMode === constants.DEGREES) {
       angle = this._pInst.radians(angle);
     }
     this.drawingContext.transform(1, 0, this._pInst.tan(angle), 1, 0, 0);
     return this;
   };
-  p5.Graphics2D.prototype.shearY = function (angle) {
+  p5.Renderer2D.prototype.shearY = function (angle) {
     if (this._pInst._angleMode === constants.DEGREES) {
       angle = this._pInst.radians(angle);
     }
     this.drawingContext.transform(1, this._pInst.tan(angle), 0, 1, 0, 0);
     return this;
   };
-  p5.Graphics2D.prototype.translate = function (x, y) {
+  p5.Renderer2D.prototype.translate = function (x, y) {
     this.drawingContext.translate(x, y);
     return this;
   };
-  p5.Graphics2D.prototype.text = function (str, x, y, maxWidth, maxHeight) {
+  p5.Renderer2D.prototype.text = function (str, x, y, maxWidth, maxHeight) {
     var p = this._pInst, cars, n, ii, jj, line, testLine, testWidth, words, totalHeight, baselineHacked;
     if (!(p._doFill || p._doStroke)) {
       return;
@@ -2661,7 +2657,7 @@
     }
     return p;
   };
-  p5.Graphics2D.prototype._renderText = function (p, line, x, y) {
+  p5.Renderer2D.prototype._renderText = function (p, line, x, y) {
     if (p._isOpenType()) {
       return p._textFont._renderPath(line, x, y);
     }
@@ -2674,13 +2670,13 @@
     }
     return p;
   };
-  p5.Graphics2D.prototype.textWidth = function (s) {
+  p5.Renderer2D.prototype.textWidth = function (s) {
     if (this._pInst._isOpenType()) {
       return this._pInst._textFont._textWidth(s);
     }
     return this.drawingContext.measureText(s).width;
   };
-  p5.Graphics2D.prototype.textAlign = function (h, v) {
+  p5.Renderer2D.prototype.textAlign = function (h, v) {
     if (arguments.length) {
       if (h === constants.LEFT || h === constants.RIGHT || h === constants.CENTER) {
         this.drawingContext.textAlign = h;
@@ -2704,7 +2700,7 @@
       };
     }
   };
-  p5.Graphics2D.prototype._applyTextProperties = function () {
+  p5.Renderer2D.prototype._applyTextProperties = function () {
     var font, p = this._pInst;
     p._setProperty('_textAscent', null);
     p._setProperty('_textDescent', null);
@@ -2716,14 +2712,14 @@
     this.drawingContext.font = p._textStyle + ' ' + p._textSize + 'px ' + font;
     return p;
   };
-  p5.Graphics2D.prototype.push = function () {
+  p5.Renderer2D.prototype.push = function () {
     this.drawingContext.save();
   };
-  p5.Graphics2D.prototype.pop = function () {
+  p5.Renderer2D.prototype.pop = function () {
     this.drawingContext.restore();
   };
-  return p5.Graphics2D;
-}({}, amdclean['core_core'], amdclean['core_canvas'], amdclean['core_constants'], amdclean['image_filters'], amdclean['core_p5Graphics']);
+  return p5.Renderer2D;
+}({}, amdclean['core_core'], amdclean['core_canvas'], amdclean['core_constants'], amdclean['image_filters'], amdclean['core_p5Renderer']);
 amdclean['image_p5Image'] = function (require, core_core, image_filters) {
   'use strict';
   var p5 = core_core;
@@ -2742,16 +2738,16 @@
     this[prop] = value;
   };
   p5.Image.prototype.loadPixels = function () {
-    p5.Graphics2D.prototype.loadPixels.call(this);
+    p5.Renderer2D.prototype.loadPixels.call(this);
   };
   p5.Image.prototype.updatePixels = function (x, y, w, h) {
-    p5.Graphics2D.prototype.updatePixels.call(this, x, y, w, h);
+    p5.Renderer2D.prototype.updatePixels.call(this, x, y, w, h);
   };
   p5.Image.prototype.get = function (x, y, w, h) {
-    return p5.Graphics2D.prototype.get.call(this, x, y, w, h);
+    return p5.Renderer2D.prototype.get.call(this, x, y, w, h);
   };
   p5.Image.prototype.set = function (x, y, imgOrCol) {
-    p5.Graphics2D.prototype.set.call(this, x, y, imgOrCol);
+    p5.Renderer2D.prototype.set.call(this, x, y, imgOrCol);
   };
   p5.Image.prototype.resize = function (width, height) {
     width = width || this.canvas.width;
@@ -2776,7 +2772,7 @@
     }
     var currBlend = this.drawingContext.globalCompositeOperation;
     var scaleFactor = 1;
-    if (p5Image instanceof p5.Graphics) {
+    if (p5Image instanceof p5.Renderer) {
       scaleFactor = p5Image._pInst.pixelDensity;
     }
     var copyArgs = [
@@ -4470,7 +4466,7 @@
     this._graphics.blend.apply(this._graphics, arguments);
   };
   p5.prototype.copy = function () {
-    p5.Graphics2D._copyHelper.apply(this, arguments);
+    p5.Renderer2D._copyHelper.apply(this, arguments);
   };
   p5.prototype.filter = function (operation, value) {
     Filters.apply(this.canvas, Filters[operation.toLowerCase()], value);
@@ -5319,7 +5315,7 @@
     if (args.length === 0) {
       p5.prototype.saveCanvas(cnv);
       return;
-    } else if (args[0] instanceof p5.Graphics) {
+    } else if (args[0] instanceof p5.Renderer) {
       p5.prototype.saveCanvas(args[0].elt, args[1], args[2]);
       return;
     } else if (args.length === 1 && typeof args[0] === 'string') {
@@ -6740,7 +6736,7 @@
   };
   return p5.Matrix;
 }({}, amdclean['core_core'], amdclean['math_polargeometry'], amdclean['core_constants']);
-amdclean['_3d_p5Graphics3D'] = function (require, core_core, _3d_shaders, core_p5Graphics, _3d_p5Matrix) {
+amdclean['_3d_p5Renderer3D'] = function (require, core_core, _3d_shaders, core_p5Renderer, _3d_p5Matrix) {
   var p5 = core_core;
   var shaders = _3d_shaders;
   var gl, shaderProgram;
@@ -6753,14 +6749,14 @@
       premultipliedAlpha: false,
       preserveDrawingBuffer: false
     };
-  p5.Graphics3D = function (elt, pInst, isMainCanvas) {
-    p5.Graphics.call(this, elt, pInst, isMainCanvas);
+  p5.Renderer3D = function (elt, pInst, isMainCanvas) {
+    p5.Renderer.call(this, elt, pInst, isMainCanvas);
     try {
       this.drawingContext = this.canvas.getContext('webgl', attributes) || this.canvas.getContext('experimental-webgl', attributes);
       if (this.drawingContext === null) {
         throw 'Error creating webgl context';
       } else {
-        console.log('p5.Graphics3d: enabled webgl context');
+        console.log('p5.Renderer3D: enabled webgl context');
       }
     } catch (er) {
       console.error(er);
@@ -6778,15 +6774,15 @@
     this.initMatrix();
     return this;
   };
-  p5.Graphics3D.prototype = Object.create(p5.Graphics.prototype);
-  p5.Graphics3D.prototype._applyDefaults = function () {
-    return this;
-  };
-  p5.Graphics3D.prototype.resize = function (w, h) {
-    p5.Graphics.prototype.resize.call(this, w, h);
+  p5.Renderer3D.prototype = Object.create(p5.Renderer.prototype);
+  p5.Renderer3D.prototype._applyDefaults = function () {
+    return this;
+  };
+  p5.Renderer3D.prototype.resize = function (w, h) {
+    p5.Renderer.prototype.resize.call(this, w, h);
     gl.viewport(0, 0, gl.drawingBufferWidth, gl.drawingBufferHeight);
   };
-  p5.Graphics3D.prototype.initShaders = function () {
+  p5.Renderer3D.prototype.initShaders = function () {
     var _vertShader = gl.createShader(gl.VERTEX_SHADER);
     gl.shaderSource(_vertShader, shaders.testVert);
     gl.compileShader(_vertShader);
@@ -6817,20 +6813,20 @@
     shaderProgram.uMVMatrixUniform = gl.getUniformLocation(shaderProgram, 'modelviewMatrix');
     shaderProgram.uNMatrixUniform = gl.getUniformLocation(shaderProgram, 'normalMatrix');
   };
-  p5.Graphics3D.prototype.initHash = function () {
+  p5.Renderer3D.prototype.initHash = function () {
     this.hash = {};
     window.hash = this.hash;
   };
-  p5.Graphics3D.prototype.initMatrix = function () {
+  p5.Renderer3D.prototype.initMatrix = function () {
     this.uMVMatrix = new p5.Matrix();
     this.uPMatrix = new p5.Matrix();
     this.uNMatrix = new p5.Matrix();
     this._perspective(60 / 180 * Math.PI, this.width / this.height, 0.1, 100);
   };
-  p5.Graphics3D.prototype.resetMatrix = function () {
+  p5.Renderer3D.prototype.resetMatrix = function () {
     this.uMVMatrix = p5.Matrix.identity();
   };
-  p5.Graphics3D.prototype.background = function () {
+  p5.Renderer3D.prototype.background = function () {
     var _col = this._pInst.color.apply(this._pInst, arguments);
     var _r = _col.color_array[0] / 255;
     var _g = _col.color_array[1] / 255;
@@ -6840,13 +6836,13 @@
     gl.clear(gl.COLOR_BUFFER_BIT | gl.DEPTH_BUFFER_BIT);
     this.resetMatrix();
   };
-  p5.Graphics3D.prototype.stroke = function () {
+  p5.Renderer3D.prototype.stroke = function () {
     this._stroke = this._pInst.color.apply(this._pInst, arguments);
   };
-  p5.Graphics3D.prototype.notInHash = function (uuid) {
+  p5.Renderer3D.prototype.notInHash = function (uuid) {
     return this.hash[uuid] === undefined;
   };
-  p5.Graphics3D.prototype.initBuffer = function (uuid, obj) {
+  p5.Renderer3D.prototype.initBuffer = function (uuid, obj) {
     this.hash[uuid] = {};
     this.hash[uuid].len = obj.len;
     this.hash[uuid].vertexBuffer = gl.createBuffer();
@@ -6861,7 +6857,7 @@
     gl.bindBuffer(gl.ELEMENT_ARRAY_BUFFER, this.hash[uuid].indexBuffer);
     gl.bufferData(gl.ELEMENT_ARRAY_BUFFER, new Uint16Array(obj.faces), gl.STATIC_DRAW);
   };
-  p5.Graphics3D.prototype.drawBuffer = function (uuid) {
+  p5.Renderer3D.prototype.drawBuffer = function (uuid) {
     gl.bindBuffer(gl.ARRAY_BUFFER, this.hash[uuid].vertexBuffer);
     gl.vertexAttribPointer(shaderProgram.vertexPositionAttribute, 3, gl.FLOAT, false, 0, 0);
     gl.bindBuffer(gl.ARRAY_BUFFER, this.hash[uuid].normalBuffer);
@@ -6870,7 +6866,7 @@
     this.setMatrixUniforms();
     gl.drawElements(gl.TRIANGLES, this.hash[uuid].len, gl.UNSIGNED_SHORT, 0);
   };
-  p5.Graphics3D.prototype.translate = function (x, y, z) {
+  p5.Renderer3D.prototype.translate = function (x, y, z) {
     x = x / 100;
     y = -y / 100;
     z = z / 100;
@@ -6881,7 +6877,7 @@
     ]);
     return this;
   };
-  p5.Graphics3D.prototype.scale = function (x, y, z) {
+  p5.Renderer3D.prototype.scale = function (x, y, z) {
     this.uMVMatrix.scale([
       x,
       y,
@@ -6889,28 +6885,28 @@
     ]);
     return this;
   };
-  p5.Graphics3D.prototype.rotateX = function (rad) {
+  p5.Renderer3D.prototype.rotateX = function (rad) {
     this.uMVMatrix.rotateX(rad);
     return this;
   };
-  p5.Graphics3D.prototype.rotateY = function (rad) {
+  p5.Renderer3D.prototype.rotateY = function (rad) {
     this.uMVMatrix.rotateY(rad);
     return this;
   };
-  p5.Graphics3D.prototype.rotateZ = function (rad) {
+  p5.Renderer3D.prototype.rotateZ = function (rad) {
     this.uMVMatrix.rotateZ(rad);
     return this;
   };
-  p5.Graphics3D.prototype.push = function () {
+  p5.Renderer3D.prototype.push = function () {
     uMVMatrixStack.push(this.uMVMatrix.copy());
   };
-  p5.Graphics3D.prototype.pop = function () {
+  p5.Renderer3D.prototype.pop = function () {
     if (uMVMatrixStack.length === 0) {
       throw 'Invalid popMatrix!';
     }
     this.uMVMatrix = uMVMatrixStack.pop();
   };
-  p5.Graphics3D.prototype.setMatrixUniforms = function () {
+  p5.Renderer3D.prototype.setMatrixUniforms = function () {
     gl.uniformMatrix4fv(shaderProgram.uPMatrixUniform, false, this.uPMatrix.mat4);
     gl.uniformMatrix4fv(shaderProgram.uMVMatrixUniform, false, this.uMVMatrix.mat4);
     this.uNMatrix = new p5.Matrix();
@@ -6921,7 +6917,7 @@
   p5.prototype.perspective = function (fovy, aspect, near, far) {
     this._pInst._graphics._perspective(arguments);
   };
-  p5.Graphics3D.prototype._perspective = function () {
+  p5.Renderer3D.prototype._perspective = function () {
     var fovy = arguments[0];
     var aspect = arguments[1];
     var near = arguments[2];
@@ -6945,9 +6941,9 @@
     this.uPMatrix.mat4[15] = 0;
     return this;
   };
-  return p5.Graphics3D;
-}({}, amdclean['core_core'], amdclean['_3d_shaders'], amdclean['core_p5Graphics'], amdclean['_3d_p5Matrix']);
-amdclean['core_rendering'] = function (require, core_core, core_constants, core_p5Graphics2D, _3d_p5Graphics3D) {
+  return p5.Renderer3D;
+}({}, amdclean['core_core'], amdclean['_3d_shaders'], amdclean['core_p5Renderer'], amdclean['_3d_p5Matrix']);
+amdclean['core_rendering'] = function (require, core_core, core_constants, core_p5Renderer2D, _3d_p5Renderer3D) {
   var p5 = core_core;
   var constants = core_constants;
   p5.prototype.createCanvas = function (w, h, renderer) {
@@ -6981,11 +6977,11 @@
       document.body.appendChild(c);
     }
     if (r === constants.WEBGL) {
-      this._setProperty('_graphics', new p5.Graphics3D(c, this, true));
+      this._setProperty('_graphics', new p5.Renderer3D(c, this, true));
       this._isdefaultGraphics = true;
     } else {
       if (!this._isdefaultGraphics) {
-        this._setProperty('_graphics', new p5.Graphics2D(c, this, true));
+        this._setProperty('_graphics', new p5.Renderer2D(c, this, true));
         this._isdefaultGraphics = true;
       }
     }
@@ -7009,16 +7005,16 @@
   };
   p5.prototype.createGraphics = function (w, h, renderer) {
     if (renderer === constants.WEBGL) {
-      return this._createGraphics3D(w, h);
-    } else {
-      return this._createGraphics2D(w, h);
-    }
-  };
-  p5.prototype._createGraphics2D = function (w, h) {
+      return this._createRenderer3D(w, h);
+    } else {
+      return this._createRenderer2D(w, h);
+    }
+  };
+  p5.prototype._createRenderer2D = function (w, h) {
     var c = document.createElement('canvas');
     var node = this._userNode || document.body;
     node.appendChild(c);
-    var pg = new p5.Graphics2D(c, this, false);
+    var pg = new p5.Renderer2D(c, this, false);
     this._elements.push(pg);
     for (var p in p5.prototype) {
       if (!pg[p]) {
@@ -7033,11 +7029,11 @@
     pg._applyDefaults();
     return pg;
   };
-  p5.prototype._createGraphics3D = function (w, h) {
+  p5.prototype._createRenderer3D = function (w, h) {
     var c = document.createElement('canvas');
     var node = this._userNode || document.body;
     node.appendChild(c);
-    var pg = new p5.Graphics3D(c, this, false);
+    var pg = new p5.Renderer3D(c, this, false);
     this._elements.push(pg);
     for (var p in p5.prototype) {
       if (!pg.hasOwnProperty(p)) {
@@ -7060,7 +7056,7 @@
     }
   };
   return p5;
-}({}, amdclean['core_core'], amdclean['core_constants'], amdclean['core_p5Graphics2D'], amdclean['_3d_p5Graphics3D']);
+}({}, amdclean['core_core'], amdclean['core_constants'], amdclean['core_p5Renderer2D'], amdclean['_3d_p5Renderer3D']);
 amdclean['core_2d_primitives'] = function (require, core_core, core_constants, core_error_helpers) {
   'use strict';
   var p5 = core_core;
@@ -8153,7 +8149,7 @@
   };
   return p5;
 }({}, amdclean['core_core'], amdclean['_3d_p5Geometry3D']);
-amdclean['app'] = function (require, core_core, color_p5Color, core_p5Element, typography_p5Font, core_p5Graphics2D, image_p5Image, math_p5Vector, io_p5TableRow, io_p5Table, color_creating_reading, color_setting, core_constants, utilities_conversion, utilities_array_functions, utilities_string_functions, core_environment, image_image, image_loading_displaying, image_pixels, io_files, events_keyboard, events_acceleration, events_mouse, utilities_time_date, events_touch, math_math, math_calculation, math_random, math_noise, math_trigonometry, core_rendering, core_2d_primitives, core_attributes, core_curves, core_vertex, core_structure, core_transform, typography_attributes, typography_loading_displaying, _3d_p5Graphics3D, _3d_p5Geometry3D, _3d_3d_primitives, _3d_shaders, _3d_p5Matrix) {
+amdclean['app'] = function (require, core_core, color_p5Color, core_p5Element, typography_p5Font, core_p5Renderer2D, image_p5Image, math_p5Vector, io_p5TableRow, io_p5Table, color_creating_reading, color_setting, core_constants, utilities_conversion, utilities_array_functions, utilities_string_functions, core_environment, image_image, image_loading_displaying, image_pixels, io_files, events_keyboard, events_acceleration, events_mouse, utilities_time_date, events_touch, math_math, math_calculation, math_random, math_noise, math_trigonometry, core_rendering, core_2d_primitives, core_attributes, core_curves, core_vertex, core_structure, core_transform, typography_attributes, typography_loading_displaying, _3d_p5Renderer3D, _3d_p5Geometry3D, _3d_3d_primitives, _3d_shaders, _3d_p5Matrix) {
   'use strict';
   var p5 = core_core;
   var _globalInit = function () {
@@ -8169,7 +8165,7 @@
     window.addEventListener('load', _globalInit, false);
   }
   return p5;
-}({}, amdclean['core_core'], amdclean['color_p5Color'], amdclean['core_p5Element'], amdclean['typography_p5Font'], amdclean['core_p5Graphics2D'], amdclean['image_p5Image'], amdclean['math_p5Vector'], amdclean['io_p5TableRow'], amdclean['io_p5Table'], amdclean['color_creating_reading'], amdclean['color_setting'], amdclean['core_constants'], amdclean['utilities_conversion'], amdclean['utilities_array_functions'], amdclean['utilities_string_functions'], amdclean['core_environment'], amdclean['image_image'], amdclean['image_loading_displaying'], amdclean['image_pixels'], amdclean['io_files'], amdclean['events_keyboard'], amdclean['events_acceleration'], amdclean['events_mouse'], amdclean['utilities_time_date'], amdclean['events_touch'], amdclean['math_math'], amdclean['math_calculation'], amdclean['math_random'], amdclean['math_noise'], amdclean['math_trigonometry'], amdclean['core_rendering'], amdclean['core_2d_primitives'], amdclean['core_attributes'], amdclean['core_curves'], amdclean['core_vertex'], amdclean['core_structure'], amdclean['core_transform'], amdclean['typography_attributes'], amdclean['typography_loading_displaying'], amdclean['_3d_p5Graphics3D'], amdclean['_3d_p5Geometry3D'], amdclean['_3d_3d_primitives'], amdclean['_3d_shaders'], amdclean['_3d_p5Matrix']);
+}({}, amdclean['core_core'], amdclean['color_p5Color'], amdclean['core_p5Element'], amdclean['typography_p5Font'], amdclean['core_p5Renderer2D'], amdclean['image_p5Image'], amdclean['math_p5Vector'], amdclean['io_p5TableRow'], amdclean['io_p5Table'], amdclean['color_creating_reading'], amdclean['color_setting'], amdclean['core_constants'], amdclean['utilities_conversion'], amdclean['utilities_array_functions'], amdclean['utilities_string_functions'], amdclean['core_environment'], amdclean['image_image'], amdclean['image_loading_displaying'], amdclean['image_pixels'], amdclean['io_files'], amdclean['events_keyboard'], amdclean['events_acceleration'], amdclean['events_mouse'], amdclean['utilities_time_date'], amdclean['events_touch'], amdclean['math_math'], amdclean['math_calculation'], amdclean['math_random'], amdclean['math_noise'], amdclean['math_trigonometry'], amdclean['core_rendering'], amdclean['core_2d_primitives'], amdclean['core_attributes'], amdclean['core_curves'], amdclean['core_vertex'], amdclean['core_structure'], amdclean['core_transform'], amdclean['typography_attributes'], amdclean['typography_loading_displaying'], amdclean['_3d_p5Renderer3D'], amdclean['_3d_p5Geometry3D'], amdclean['_3d_3d_primitives'], amdclean['_3d_shaders'], amdclean['_3d_p5Matrix']);
 return amdclean['app'];
 }));(function(f){if(typeof exports==="object"&&typeof module!=="undefined"){module.exports=f()}else if(typeof define==="function"&&define.amd){define([],f)}else{var g;if(typeof window!=="undefined"){g=window}else if(typeof global!=="undefined"){g=global}else if(typeof self!=="undefined"){g=self}else{g=this}g.opentype = f()}})(function(){var define,module,exports;return (function e(t,n,r){function s(o,u){if(!n[o]){if(!t[o]){var a=typeof require=="function"&&require;if(!u&&a)return a(o,!0);if(i)return i(o,!0);var f=new Error("Cannot find module '"+o+"'");throw f.code="MODULE_NOT_FOUND",f}var l=n[o]={exports:{}};t[o][0].call(l.exports,function(e){var n=t[o][1][e];return s(n?n:e)},l,l.exports,e,t,n,r)}return n[o].exports}var i=typeof require=="function"&&require;for(var o=0;o<r.length;o++)s(r[o]);return s})({1:[function(require,module,exports){
 "use strict";exports.argument=function(r,t){if(!r)throw new Error(t)},exports.assert=exports.argument;
