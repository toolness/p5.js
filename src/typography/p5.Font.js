/**
 * This module defines the p5.Font class and functions for
 * drawing text to the display canvas.
 * @module Typography
 * @submodule Font
 * @requires core
 * @requires constants
 */

'use strict';

var p5 = require('../core/core');
var constants = require('../core/constants');

/*
 * TODO:
 *
 * API:
 * -- textBounds()
 * -- getPath()
 * -- getPoints()
 *
 * ===========================================
 * -- PFont functions:
 *    PFont.list()
 *
 * -- kerning
 * -- alignment: justified?
 * -- integrate p5.dom? (later)
 */

/**
 * Base class for font handling
 * @class p5.Font
 * @constructor
 * @param {Object} [pInst] pointer to p5 instance
 */
p5.Font = function(p) {

  this.parent = p;

  this.cache = {};

  /**
   * Underlying opentype font implementation
   * @property font
   */
  this.font = undefined;
};

p5.Font.prototype.list = function() {

  // TODO
  throw 'not yet implemented';
};

/**
 * Returns a tight bounding box for the given text string using this
 * font (currently only supports single lines)
 *
 * @method textBounds
 * @param  {String} line     a line of text
 * @param  {Number} x        x-position
 * @param  {Number} y        y-position
 * @param  {Number} fontSize font size to use (optional)
 * @param  {Object} options opentype options (optional)
 *
 * @return {Object}          a rectangle object with properties: x, y, w, h
 *
 * @example
 * <div>
 * <code>
 * var font;
 * var textString = 'Lorem ipsum dolor sit amet.';
 * function preload() {
 *    font = loadFont('./assets/Regular.otf');
 * };
 * function setup() {
 *    background(210);
 *
 *    var bbox = font.textBounds(textString, 10, 30, 12);
 *    fill(255);
 *    stroke(0);
 *    rect(bbox.x, bbox.y, bbox.w, bbox.h);
 *    fill(0);
 *    noStroke();
 *
 *    textFont(font);
 *    textSize(12);
 *    text(textString, 10, 30);
 * };
 * </code>
 * </div>
 */
p5.Font.prototype.textBounds = function(str, x, y, fontSize, options) {

  x = x !== undefined ? x : 0;
  y = y !== undefined ? y : 0;
  fontSize = fontSize || this.parent._renderer._textSize;

  // Check cache for existing bounds. Take into consideration the text alignment
  // settings. Default alignment should match opentype's origin: left-aligned &
  // alphabetic baseline.
  var p = (options && options.renderer && options.renderer._pInst) ||
    this.parent,
    ctx = p._renderer.drawingContext,
    alignment = ctx.textAlign || constants.LEFT,
    baseline = ctx.textBaseline || constants.BASELINE;
  var result = this.cache[cacheKey('textBounds', str, x, y, fontSize, alignment,
    baseline)];

  if (!result) {

    var xCoords = [], yCoords = [], self = this,
      scale = this._scale(fontSize), minX, minY, maxX, maxY;

    this.font.forEachGlyph(str, x, y, fontSize, options,
      function(glyph, gX, gY, gFontSize) {

        xCoords.push(gX);
        yCoords.push(gY);

        var gm = glyph.getMetrics();

        if (glyph.name !== 'space') {

          xCoords.push(gX + (gm.xMax * scale));
          yCoords.push(gY + (-gm.yMin * scale));
          yCoords.push(gY + (-gm.yMax * scale));

        } else { // NOTE: deals with broken metrics for spaces in opentype.js

          xCoords.push(gX + self.font.charToGlyph(' ').advanceWidth *
            self._scale(fontSize));
        }
      });

    // fix to #1409 (not sure why these max() functions were here)
    /*minX = Math.max(0, Math.min.apply(null, xCoords));
    minY = Math.max(0, Math.min.apply(null, yCoords));
    maxX = Math.max(0, Math.max.apply(null, xCoords));
    maxY = Math.max(0, Math.max.apply(null, yCoords));*/
    minX = Math.min.apply(null, xCoords);
    minY = Math.min.apply(null, yCoords);
    maxX = Math.max.apply(null, xCoords);
    maxY = Math.max.apply(null, yCoords);

    result = {
      x: minX,
      y: minY,
      h: maxY - minY,
      w: maxX - minX,
      advance: minX - x
    };

    // Bounds are now calculated, so shift the x & y to match alignment settings
    var textWidth = result.w + result.advance;
    var pos = this._handleAlignment(p, ctx, str, result.x, result.y, textWidth);
    result.x = pos.x;
    result.y = pos.y;

    this.cache[cacheKey('textBounds', str, x, y, fontSize, alignment,
      baseline)] = result;
  }
  //else console.log('cache-hit');

  return result;
};


/**
 * Computes an array of points following the path for specified text
 *
 * @param  {String} txt     a line of text
 * @param  {Number} x        x-position
 * @param  {Number} y        y-position
 * @param  {Number} fontSize font size to use (optional)
 * @param  {Object} options  an (optional) object that can contain:
 *
 * <br>sampleFactor - the ratio of path-length to number of samples
 * (default=.25); higher values yield more points and are therefore
 * more precise
 *
 * <br>simplifyThreshold - if set to a non-zero value, collinear points will be
 * be removed from the polygon; the value represents the threshold angle to use
 * when determining whether two edges are collinear
 *
 * @return {Array}  an array of points, each with x, y, alpha (the path angle)
 */
p5.Font.prototype.textToPoints = function(txt, x, y, fontSize, options) {

  var xoff = 0, result = [], glyphs = this._getGlyphs(txt);

  fontSize = fontSize || this.parent._renderer._textSize;

  for (var i = 0; i < glyphs.length; i++) {

    var gpath = glyphs[i].getPath(x, y, fontSize),
      paths = splitPaths(gpath.commands);

    for (var j = 0; j < paths.length; j++) {

      var pts = pathToPoints(paths[j], options);

      for (var k = 0; k < pts.length; k++) {
        pts[k].x += xoff;
        result.push(pts[k]);
      }
    }

    xoff += glyphs[i].advanceWidth * this._scale(fontSize);
  }

  return result;
};

// ----------------------------- End API ------------------------------

/**
 * Returns the set of opentype glyphs for the supplied string.
 *
 * Note that there is not a strict one-to-one mapping between characters
 * and glyphs, so the list of returned glyphs can be larger or smaller
 *  than the length of the given string.
 *
 * @param  {String} str the string to be converted
 * @return {array}     the opentype glyphs
 */
p5.Font.prototype._getGlyphs = function(str) {

  return this.font.stringToGlyphs(str);
};

/**
 * Returns an opentype path for the supplied string and position.
 *
 * @param  {String} line     a line of text
 * @param  {Number} x        x-position
 * @param  {Number} y        y-position
 * @param  {Object} options opentype options (optional)
 * @return {Object}     the opentype path
 */
p5.Font.prototype._getPath = function(line, x, y, options) {

  var p = this.parent,
    ctx = p._renderer.drawingContext,
    pos = this._handleAlignment(p, ctx, line, x, y);

  return this.font.getPath(line, pos.x, pos.y, p._renderer._textSize, options);
};

/*
 * Creates an SVG-formatted path-data string
 * (See http://www.w3.org/TR/SVG/paths.html#PathData)
 * from the given opentype path or string/position
 *
 * @param  {Object} path    an opentype path, OR the following:
 *
 * @param  {String} line     a line of text
 * @param  {Number} x        x-position
 * @param  {Number} y        y-position
 * @param  {Object} options opentype options (optional), set options.decimals
 * to set the decimal precision of the path-data
 *
 * @return {Object}     this p5.Font object
 */
p5.Font.prototype._getPathData = function(line, x, y, options) {

  var decimals = 3;

  // create path from string/position
  if (typeof line === 'string' && arguments.length > 2) {

    line = this._getPath(line, x, y, options);
  }
  // handle options specified in 2nd arg
  else if (typeof x === 'object') {

    options = x;
  }

  // handle svg arguments
  if (options && typeof options.decimals === 'number') {

    decimals = options.decimals;
  }

  return line.toPathData(decimals);
};

/*
 * Creates an SVG <path> element, as a string,
 * from the given opentype path or string/position
 *
 * @param  {Object} path    an opentype path, OR the following:
 *
 * @param  {String} line     a line of text
 * @param  {Number} x        x-position
 * @param  {Number} y        y-position
 * @param  {Object} options opentype options (optional), set options.decimals
 * to set the decimal precision of the path-data in the <path> element,
 *  options.fill to set the fill color for the <path> element,
 *  options.stroke to set the stroke color for the <path> element,
 *  options.strokeWidth to set the strokeWidth for the <path> element.
 *
 * @return {Object}     this p5.Font object
 */
p5.Font.prototype._getSVG = function(line, x, y, options) {

  var decimals = 3;

  // create path from string/position
  if (typeof line === 'string' && arguments.length > 2) {

    line = this._getPath(line, x, y, options);
  }
  // handle options specified in 2nd arg
  else if (typeof x === 'object') {

    options = x;
  }

  // handle svg arguments
  if (options) {
    if (typeof options.decimals === 'number') {
      decimals = options.decimals;
    }
    if (typeof options.strokeWidth === 'number') {
      line.strokeWidth = options.strokeWidth;
    }
    if (typeof options.fill !== 'undefined') {
      line.fill = options.fill;
    }
    if (typeof options.stroke !== 'undefined') {
      line.stroke = options.stroke;
    }
  }

  return line.toSVG(decimals);
};

/*
 * Renders an opentype path or string/position
 * to the current graphics context
 *
 * @param  {Object} path    an opentype path, OR the following:
 *
 * @param  {String} line     a line of text
 * @param  {Number} x        x-position
 * @param  {Number} y        y-position
 * @param  {Object} options opentype options (optional)
 *
 * @return {Object}     this p5.Font object
 */
p5.Font.prototype._renderPath = function(line, x, y, options) {

  var pdata, pg = (options && options.renderer) || this.parent._renderer,
    ctx = pg.drawingContext;

  if (typeof line === 'object' && line.commands) {

    pdata = line.commands;
  } else {

    //pos = handleAlignment(p, ctx, line, x, y);
    pdata = this._getPath(line, x, y, pg._textSize, options).commands;
  }

  ctx.beginPath();
  for (var i = 0; i < pdata.length; i += 1) {

    var cmd = pdata[i];
    if (cmd.type === 'M') {
      ctx.moveTo(cmd.x, cmd.y);
    } else if (cmd.type === 'L') {
      ctx.lineTo(cmd.x, cmd.y);
    } else if (cmd.type === 'C') {
      ctx.bezierCurveTo(cmd.x1, cmd.y1, cmd.x2, cmd.y2, cmd.x, cmd.y);
    } else if (cmd.type === 'Q') {
      ctx.quadraticCurveTo(cmd.x1, cmd.y1, cmd.x, cmd.y);
    } else if (cmd.type === 'Z') {
      ctx.closePath();
    }
  }

  // only draw stroke if manually set by user
  if (pg._doStroke && pg._strokeSet) {

    ctx.stroke();
  }

  if (pg._doFill) {

    // if fill hasn't been set by user, use default-text-fill
    ctx.fillStyle = pg._fillSet ? ctx.fillStyle : constants._DEFAULT_TEXT_FILL;
    ctx.fill();
  }

  return this;
};

p5.Font.prototype._textWidth = function(str, fontSize) {

  if (str === ' ') { // special case for now

    return this.font.charToGlyph(' ').advanceWidth * this._scale(fontSize);
  }

  var bounds = this.textBounds(str, 0, 0, fontSize);
  return bounds.w + bounds.advance;
};

p5.Font.prototype._textAscent = function(fontSize) {

  var tables = this.font.tables; // Header tables from opentype font
  // Check for OS/2 typographic ascender metric which better fits processing's
  // ascender metric
  var ascender = (tables && tables.os2 && tables.os2.sTypoAscender) ||
    this.font.ascender;
  return ascender * this._scale(fontSize);
};

p5.Font.prototype._textDescent = function(fontSize) {

  var tables = this.font.tables; // Header tables from opentype font
  // Check for OS/2 typographic descender metric which better fits processing's
  // descender metric
  var descender = (tables && tables.os2 && tables.os2.sTypoDescender) ||
    this.font.descender;
  return -descender * this._scale(fontSize);
};

p5.Font.prototype._scale = function(fontSize) {

  return (1 / this.font.unitsPerEm) * (fontSize ||
    this.parent._renderer._textSize);
};

<<<<<<< HEAD
p5.Font.prototype._handleAlignment = function(p, ctx, line, x, y) {

  var textWidth = this._textWidth(line),
    textAscent = this._textAscent(),
    textDescent = this._textDescent();
=======
p5.Font.prototype._handleAlignment = function(p, ctx, line, x, y, textWidth) {
  var fontSize = p._renderer._textSize;
  var textAscent = this._textAscent(fontSize),
    textDescent = this._textDescent(fontSize),
    textHeight = textAscent + textDescent;
>>>>>>> 66dfc49f

  textWidth = textWidth !== undefined ? textWidth :
    this._textWidth(line, fontSize);

  if (ctx.textAlign === constants.CENTER) {
    x -= textWidth / 2;
  } else if (ctx.textAlign === constants.RIGHT) {
    x -= textWidth;
  }

  if (ctx.textBaseline === constants.TOP) {
    y += textAscent;
  } else if (ctx.textBaseline === constants._CTX_MIDDLE) {
    y += textAscent / 2;
  } else if (ctx.textBaseline === constants.BOTTOM) {
    y -= textDescent;
  }

  return { x: x, y: y };
};

// path-utils

function pathToPoints(cmds, options) {

  var opts = parseOpts(options, {
    sampleFactor: 0.1,
    simplifyThreshold: 0,
  });

  var len = pointAtLength(cmds,0,1), // total-length
    t = len / (len * opts.sampleFactor),
    pts = [];

  for (var i = 0; i < len; i += t) {
    pts.push(pointAtLength(cmds, i));
  }

  if (opts.simplifyThreshold) {
    /*var count = */simplify(pts, opts.simplifyThreshold);
    //console.log('Simplify: removed ' + count + ' pts');
  }

  return pts;
}

function simplify(pts, angle) {

  angle = (typeof angle === 'undefined') ? 0 : angle;

  var num = 0;
  for (var i = pts.length - 1; pts.length > 3 && i >= 0; --i) {

    if (collinear(at(pts, i - 1), at(pts, i), at(pts, i + 1), angle)) {

      // Remove the middle point
      pts.splice(i % pts.length, 1);
      num++;
    }
  }
  return num;
}

function splitPaths(cmds) {

  var paths = [], current;
  for (var i = 0; i < cmds.length; i++) {
    if (cmds[i].type === 'M') {
      if (current) {
        paths.push(current);
      }
      current = [];
    }
    current.push(cmdToArr(cmds[i]));
  }
  paths.push(current);

  return paths;
}

function cmdToArr(cmd) {

  var arr = [ cmd.type ];
  if (cmd.type === 'M' || cmd.type === 'L') { // moveto or lineto
    arr.push(cmd.x, cmd.y);
  } else if (cmd.type === 'C') {
    arr.push(cmd.x1, cmd.y1, cmd.x2, cmd.y2, cmd.x, cmd.y);
  } else if (cmd.type === 'Q') {
    arr.push(cmd.x1, cmd.y1, cmd.x, cmd.y);
  }
  // else if (cmd.type === 'Z') { /* no-op */ }
  return arr;
}

function parseOpts(options, defaults) {

  if (typeof options !== 'object') {
    options = defaults;
  }
  else {
    for (var key in defaults) {
      if (typeof options[key] === 'undefined') {
        options[key] = defaults[key];
      }
    }
  }
  return options;
}

//////////////////////// Helpers ////////////////////////////

function at(v, i) {
  var s = v.length;
  return v[i < 0 ? i % s + s : i % s];
}

function collinear(a, b, c, thresholdAngle) {

  if (!thresholdAngle) {
    return areaTriangle(a, b, c) === 0;
  }

  if (typeof collinear.tmpPoint1 === 'undefined') {
    collinear.tmpPoint1 = [];
    collinear.tmpPoint2 = [];
  }

  var ab = collinear.tmpPoint1, bc = collinear.tmpPoint2;
  ab.x = b.x - a.x;
  ab.y = b.y - a.y;
  bc.x = c.x - b.x;
  bc.y = c.y - b.y;

  var dot = ab.x * bc.x + ab.y * bc.y,
    magA = Math.sqrt(ab.x * ab.x + ab.y * ab.y),
    magB = Math.sqrt(bc.x * bc.x + bc.y * bc.y),
    angle = Math.acos(dot / (magA * magB));

  return angle < thresholdAngle;
}

function areaTriangle(a, b, c) {
  return (((b[0] - a[0]) * (c[1] - a[1])) - ((c[0] - a[0]) * (b[1] - a[1])));
}

// Portions of below code copyright 2008 Dmitry Baranovskiy (via MIT license)

function findDotsAtSegment(p1x, p1y, c1x, c1y, c2x, c2y, p2x, p2y, t) {

  var t1 = 1 - t, t13 = Math.pow(t1, 3), t12 = Math.pow(t1, 2), t2 = t * t,
    t3 = t2 * t, x = t13 * p1x + t12 * 3 * t * c1x + t1 * 3 * t * t * c2x +
    t3 * p2x, y = t13 * p1y + t12 * 3 * t * c1y + t1 * 3 * t * t * c2y +
    t3 * p2y, mx = p1x + 2 * t * (c1x - p1x) + t2 * (c2x - 2 * c1x + p1x),
    my = p1y + 2 * t * (c1y - p1y) + t2 * (c2y - 2 * c1y + p1y),
    nx = c1x + 2 * t * (c2x - c1x) + t2 * (p2x - 2 * c2x + c1x),
    ny = c1y + 2 * t * (c2y - c1y) + t2 * (p2y - 2 * c2y + c1y),
    ax = t1 * p1x + t * c1x, ay = t1 * p1y + t * c1y,
    cx = t1 * c2x + t * p2x, cy = t1 * c2y + t * p2y,
    alpha = (90 - Math.atan2(mx - nx, my - ny) * 180 / Math.PI);

  if (mx > nx || my < ny) { alpha += 180; }

  return { x: x, y: y, m: { x: mx, y: my }, n: { x: nx, y: ny },
    start: { x: ax, y: ay }, end: { x: cx, y: cy }, alpha: alpha
  };
}

function getPointAtSegmentLength(p1x,p1y,c1x,c1y,c2x,c2y,p2x,p2y,length) {
  return (length == null) ? bezlen(p1x, p1y, c1x, c1y, c2x, c2y, p2x, p2y) :
    findDotsAtSegment(p1x, p1y, c1x, c1y, c2x, c2y, p2x, p2y,
      getTatLen(p1x, p1y, c1x, c1y, c2x, c2y, p2x, p2y, length));
}

function pointAtLength(path, length, istotal) {
  path = path2curve(path);
  var x, y, p, l, sp = '', subpaths = {}, point, len = 0;
  for (var i = 0, ii = path.length; i < ii; i++) {
    p = path[i];
    if (p[0] === 'M') {
      x = +p[1];
      y = +p[2];
    } else {
      l = getPointAtSegmentLength(x, y, p[1], p[2], p[3], p[4], p[5], p[6]);
      if (len + l > length) {
        if (!istotal) {
          point = getPointAtSegmentLength(x, y, p[1], p[2], p[3], p[4], p[5],
            p[6], length - len);
          return { x: point.x, y: point.y, alpha: point.alpha };
        }
      }
      len += l;
      x = +p[5];
      y = +p[6];
    }
    sp += p.shift() + p;
  }
  subpaths.end = sp;

  point = istotal ? len : findDotsAtSegment
    (x, y, p[0], p[1], p[2], p[3], p[4], p[5], 1);

  if (point.alpha) {
    point = { x: point.x, y: point.y, alpha: point.alpha };
  }

  return point;
}

function pathToAbsolute(pathArray) {

  var res = [], x = 0, y = 0, mx = 0, my = 0, start = 0;
  if (pathArray[0][0] === 'M') {
    x = +pathArray[0][1];
    y = +pathArray[0][2];
    mx = x;
    my = y;
    start++;
    res[0] = ['M', x, y];
  }

  var dots,crz = pathArray.length===3 && pathArray[0][0]==='M' &&
    pathArray[1][0].toUpperCase()==='R' && pathArray[2][0].toUpperCase()==='Z';

  for (var r, pa, i = start, ii = pathArray.length; i < ii; i++) {
    res.push(r = []);
    pa = pathArray[i];
    if (pa[0] !== String.prototype.toUpperCase.call(pa[0])) {
      r[0] = String.prototype.toUpperCase.call(pa[0]);
      switch (r[0]) {
        case 'A':
          r[1] = pa[1];
          r[2] = pa[2];
          r[3] = pa[3];
          r[4] = pa[4];
          r[5] = pa[5];
          r[6] = +(pa[6] + x);
          r[7] = +(pa[7] + y);
          break;
        case 'V':
          r[1] = +pa[1] + y;
          break;
        case 'H':
          r[1] = +pa[1] + x;
          break;
        case 'R':
          dots = [x, y].concat(pa.slice(1));
          for (var j = 2, jj = dots.length; j < jj; j++) {
            dots[j] = +dots[j] + x;
            dots[++j] = +dots[j] + y;
          }
          res.pop();
          res = res.concat(catmullRom2bezier(dots, crz));
          break;
        case 'M':
          mx = +pa[1] + x;
          my = +pa[2] + y;
          break;
        default:
          for (j = 1, jj = pa.length; j < jj; j++) {
            r[j] = +pa[j] + ((j % 2) ? x : y);
          }
      }
    } else if (pa[0] === 'R') {
      dots = [x, y].concat(pa.slice(1));
      res.pop();
      res = res.concat(catmullRom2bezier(dots, crz));
      r = ['R'].concat(pa.slice(-2));
    } else {
      for (var k = 0, kk = pa.length; k < kk; k++) {
        r[k] = pa[k];
      }
    }
    switch (r[0]) {
      case 'Z':
        x = mx;
        y = my;
        break;
      case 'H':
        x = r[1];
        break;
      case 'V':
        y = r[1];
        break;
      case 'M':
        mx = r[r.length - 2];
        my = r[r.length - 1];
        break;
      default:
        x = r[r.length - 2];
        y = r[r.length - 1];
    }
  }
  return res;
}

function path2curve(path, path2) {

  var p = pathToAbsolute(path), p2 = path2 && pathToAbsolute(path2),
    attrs = { x: 0, y: 0, bx: 0, by: 0, X: 0, Y: 0, qx: null, qy: null },
    attrs2 = { x: 0, y: 0, bx: 0, by: 0, X: 0, Y: 0, qx: null, qy: null },

    processPath = function(path, d, pcom) {
      var nx, ny, tq = { T: 1, Q: 1 };
      if (!path) { return ['C', d.x, d.y, d.x, d.y, d.x, d.y]; }
      if (!(path[0] in tq)) { d.qx = d.qy = null; }
      switch (path[0]) {
        case 'M':
          d.X = path[1];
          d.Y = path[2];
          break;
        case 'A':
          path = ['C'].concat(a2c.apply(0, [d.x, d.y].concat(path.slice(1))));
          break;
        case 'S':
          if (pcom === 'C' || pcom === 'S') {
            nx = d.x * 2 - d.bx;
            ny = d.y * 2 - d.by;
          } else {
            nx = d.x;
            ny = d.y;
          }
          path = ['C', nx, ny].concat(path.slice(1));
          break;
        case 'T':
          if (pcom === 'Q' || pcom === 'T') {
            d.qx = d.x * 2 - d.qx;
            d.qy = d.y * 2 - d.qy;
          } else {
            d.qx = d.x;
            d.qy = d.y;
          }
          path = ['C'].concat(q2c(d.x, d.y, d.qx, d.qy, path[1], path[2]));
          break;
        case 'Q':
          d.qx = path[1];
          d.qy = path[2];
          path = ['C'].concat(q2c(d.x,d.y,path[1],path[2],path[3],path[4]));
          break;
        case 'L':
          path = ['C'].concat(l2c(d.x, d.y, path[1], path[2]));
          break;
        case 'H':
          path = ['C'].concat(l2c(d.x, d.y, path[1], d.y));
          break;
        case 'V':
          path = ['C'].concat(l2c(d.x, d.y, d.x, path[1]));
          break;
        case 'Z':
          path = ['C'].concat(l2c(d.x, d.y, d.X, d.Y));
          break;
      }
      return path;
    },

    fixArc = function(pp, i) {
      if (pp[i].length > 7) {
        pp[i].shift();
        var pi = pp[i];
        while (pi.length) {
          pcoms1[i] = 'A';
          if (p2) { pcoms2[i] = 'A'; }
          pp.splice(i++, 0, ['C'].concat(pi.splice(0, 6)));
        }
        pp.splice(i, 1);
        ii = Math.max(p.length, p2 && p2.length || 0);
      }
    },

    fixM = function(path1, path2, a1, a2, i) {
      if (path1 && path2 && path1[i][0] === 'M' && path2[i][0] !== 'M') {
        path2.splice(i, 0, ['M', a2.x, a2.y]);
        a1.bx = 0;
        a1.by = 0;
        a1.x = path1[i][1];
        a1.y = path1[i][2];
        ii = Math.max(p.length, p2 && p2.length || 0);
      }
    },

    pcoms1 = [], // path commands of original path p
    pcoms2 = [], // path commands of original path p2
    pfirst = '', // temporary holder for original path command
    pcom = ''; // holder for previous path command of original path

  for (var i = 0, ii = Math.max(p.length, p2 && p2.length || 0); i < ii; i++) {
    if (p[i]) { pfirst = p[i][0]; } // save current path command

    if (pfirst !== 'C') {
      pcoms1[i] = pfirst; // Save current path command
      if (i) { pcom = pcoms1[i - 1]; } // Get previous path command pcom
    }
    p[i] = processPath(p[i], attrs, pcom);

    if (pcoms1[i] !== 'A' && pfirst === 'C') { pcoms1[i] = 'C'; }

    fixArc(p, i); // fixArc adds also the right amount of A:s to pcoms1

    if (p2) { // the same procedures is done to p2
      if (p2[i]) { pfirst = p2[i][0]; }
      if (pfirst !== 'C') {
        pcoms2[i] = pfirst;
        if (i) { pcom = pcoms2[i - 1]; }
      }
      p2[i] = processPath(p2[i], attrs2, pcom);

      if (pcoms2[i] !== 'A' && pfirst === 'C') { pcoms2[i] = 'C'; }

      fixArc(p2, i);
    }
    fixM(p, p2, attrs, attrs2, i);
    fixM(p2, p, attrs2, attrs, i);
    var seg = p[i], seg2 = p2 && p2[i], seglen = seg.length,
      seg2len = p2 && seg2.length;
    attrs.x = seg[seglen - 2];
    attrs.y = seg[seglen - 1];
    attrs.bx = parseFloat(seg[seglen - 4]) || attrs.x;
    attrs.by = parseFloat(seg[seglen - 3]) || attrs.y;
    attrs2.bx = p2 && (parseFloat(seg2[seg2len - 4]) || attrs2.x);
    attrs2.by = p2 && (parseFloat(seg2[seg2len - 3]) || attrs2.y);
    attrs2.x = p2 && seg2[seg2len - 2];
    attrs2.y = p2 && seg2[seg2len - 1];
  }

  return p2 ? [p, p2] : p;
}

function a2c(x1, y1, rx, ry, angle, lac, sweep_flag, x2, y2, recursive) {
  // for more information of where this Math came from visit:
  // http://www.w3.org/TR/SVG11/implnote.html#ArcImplementationNotes
  var PI = Math.PI, _120 = PI * 120 / 180, f1, f2, cx, cy,
    rad = PI / 180 * (+angle || 0), res = [], xy,
    rotate = function (x, y, rad) {
      var X = x * Math.cos(rad) - y * Math.sin(rad),
        Y = x * Math.sin(rad) + y * Math.cos(rad);
      return { x: X, y: Y };
    };
  if (!recursive) {
    xy = rotate(x1, y1, -rad);
    x1 = xy.x;
    y1 = xy.y;
    xy = rotate(x2, y2, -rad);
    x2 = xy.x;
    y2 = xy.y;
    var x = (x1 - x2) / 2, y = (y1 - y2) / 2,
      h = (x * x) / (rx * rx) + (y * y) / (ry * ry);
    if (h > 1) {
      h = Math.sqrt(h);
      rx = h * rx;
      ry = h * ry;
    }
    var rx2 = rx * rx, ry2 = ry * ry,
      k = (lac === sweep_flag ? -1 : 1) * Math.sqrt(Math.abs
        ((rx2 * ry2 - rx2 * y * y - ry2 * x * x)/(rx2 * y * y + ry2 * x * x)));

    cx = k * rx * y / ry + (x1 + x2) / 2;
    cy = k * -ry * x / rx + (y1 + y2) / 2;
    f1 = Math.asin(((y1 - cy) / ry).toFixed(9));
    f2 = Math.asin(((y2 - cy) / ry).toFixed(9));

    f1 = x1 < cx ? PI - f1 : f1;
    f2 = x2 < cx ? PI - f2 : f2;

    if (f1 < 0) { f1 = PI * 2 + f1; }
    if (f2 < 0) { f2 = PI * 2 + f2; }

    if (sweep_flag && f1 > f2) {
      f1 = f1 - PI * 2;
    }
    if (!sweep_flag && f2 > f1) {
      f2 = f2 - PI * 2;
    }
  } else {
    f1 = recursive[0];
    f2 = recursive[1];
    cx = recursive[2];
    cy = recursive[3];
  }
  var df = f2 - f1;
  if (Math.abs(df) > _120) {
    var f2old = f2, x2old = x2, y2old = y2;
    f2 = f1 + _120 * (sweep_flag && f2 > f1 ? 1 : -1);
    x2 = cx + rx * Math.cos(f2);
    y2 = cy + ry * Math.sin(f2);
    res = a2c(x2, y2, rx, ry, angle, 0, sweep_flag, x2old, y2old,
      [f2, f2old, cx, cy]);
  }
  df = f2 - f1;
  var c1 = Math.cos(f1),
    s1 = Math.sin(f1),
    c2 = Math.cos(f2),
    s2 = Math.sin(f2),
    t = Math.tan(df / 4),
    hx = 4 / 3 * rx * t,
    hy = 4 / 3 * ry * t,
    m1 = [x1, y1],
    m2 = [x1 + hx * s1, y1 - hy * c1],
    m3 = [x2 + hx * s2, y2 - hy * c2],
    m4 = [x2, y2];
  m2[0] = 2 * m1[0] - m2[0];
  m2[1] = 2 * m1[1] - m2[1];
  if (recursive) {
    return [m2, m3, m4].concat(res);
  } else {
    res = [m2, m3, m4].concat(res).join().split(',');
    var newres = [];
    for (var i = 0, ii = res.length; i < ii; i++) {
      newres[i] = i % 2 ? rotate(res[i - 1], res[i], rad).y : rotate(res[i],
        res[i + 1], rad).x;
    }
    return newres;
  }
}

// http://schepers.cc/getting-to-the-point
function catmullRom2bezier(crp, z) {
  var d = [];
  for (var i = 0, iLen = crp.length; iLen - 2 * !z > i; i += 2) {
    var p = [{
      x: +crp[i - 2],
      y: +crp[i - 1]
    }, {
      x: +crp[i],
      y: +crp[i + 1]
    }, {
      x: +crp[i + 2],
      y: +crp[i + 3]
    }, {
      x: +crp[i + 4],
      y: +crp[i + 5]
    }];
    if (z) {
      if (!i) {
        p[0] = {
          x: +crp[iLen - 2],
          y: +crp[iLen - 1]
        };
      } else if (iLen - 4 === i) {
        p[3] = {
          x: +crp[0],
          y: +crp[1]
        };
      } else if (iLen - 2 === i) {
        p[2] = {
          x: +crp[0],
          y: +crp[1]
        };
        p[3] = {
          x: +crp[2],
          y: +crp[3]
        };
      }
    } else {
      if (iLen - 4 === i) {
        p[3] = p[2];
      } else if (!i) {
        p[0] = {
          x: +crp[i],
          y: +crp[i + 1]
        };
      }
    }
    d.push(['C', (-p[0].x + 6 * p[1].x + p[2].x) / 6, (-p[0].y + 6 * p[1].y +
      p[2].y) / 6, (p[1].x + 6 * p[2].x - p[3].x) / 6, (p[1].y + 6 * p[2].y -
      p[3].y) / 6, p[2].x, p[2].y ]);
  }

  return d;
}

function l2c(x1, y1, x2, y2) { return [x1, y1, x2, y2, x2, y2]; }

function q2c(x1, y1, ax, ay, x2, y2) {
  var _13 = 1 / 3, _23 = 2 / 3;
  return [
    _13 * x1 + _23 * ax, _13 * y1 + _23 * ay,
    _13 * x2 + _23 * ax, _13 * y2 + _23 * ay, x2, y2
  ];
}

function bezlen(x1, y1, x2, y2, x3, y3, x4, y4, z) {
  if (z == null) { z = 1; }
  z = z > 1 ? 1 : z < 0 ? 0 : z;
  var z2 = z / 2,
    n = 12, Tvalues = [-0.1252, 0.1252, -0.3678, 0.3678, -0.5873, 0.5873,
       -0.7699, 0.7699, -0.9041, 0.9041, -0.9816, 0.9816],
    sum = 0, Cvalues = [0.2491, 0.2491, 0.2335, 0.2335, 0.2032, 0.2032,
      0.1601, 0.1601, 0.1069, 0.1069, 0.0472, 0.0472 ];
  for (var i = 0; i < n; i++) {
    var ct = z2 * Tvalues[i] + z2,
      xbase = base3(ct, x1, x2, x3, x4),
      ybase = base3(ct, y1, y2, y3, y4),
      comb = xbase * xbase + ybase * ybase;
    sum += Cvalues[i] * Math.sqrt(comb);
  }
  return z2 * sum;
}

function getTatLen(x1, y1, x2, y2, x3, y3, x4, y4, ll) {
  if (ll < 0 || bezlen(x1, y1, x2, y2, x3, y3, x4, y4) < ll) {
    return;
  }
  var t = 1, step = t / 2, t2 = t - step, l, e = 0.01;
  l = bezlen(x1, y1, x2, y2, x3, y3, x4, y4, t2);
  while (Math.abs(l - ll) > e) {
    step /= 2;
    t2 += (l < ll ? 1 : -1) * step;
    l = bezlen(x1, y1, x2, y2, x3, y3, x4, y4, t2);
  }
  return t2;
}

function base3(t, p1, p2, p3, p4) {
  var t1 = -3 * p1 + 9 * p2 - 9 * p3 + 3 * p4,
    t2 = t * t1 + 6 * p1 - 12 * p2 + 6 * p3;
  return t * t2 - 3 * p1 + 3 * p2;
}

function cacheKey() {
  var args = new Array(arguments.length);
  for (var i = 0; i < args.length; ++i) {
    args[i] = arguments[i];
  }
  i = args.length;
  var hash = '';
  while (i--) {
    hash += (args[i] === Object(args[i])) ?
      JSON.stringify(args[i]) : args[i];
  }
  return hash;
}

module.exports = p5.Font;<|MERGE_RESOLUTION|>--- conflicted
+++ resolved
@@ -436,19 +436,10 @@
     this.parent._renderer._textSize);
 };
 
-<<<<<<< HEAD
-p5.Font.prototype._handleAlignment = function(p, ctx, line, x, y) {
-
-  var textWidth = this._textWidth(line),
-    textAscent = this._textAscent(),
-    textDescent = this._textDescent();
-=======
 p5.Font.prototype._handleAlignment = function(p, ctx, line, x, y, textWidth) {
-  var fontSize = p._renderer._textSize;
-  var textAscent = this._textAscent(fontSize),
-    textDescent = this._textDescent(fontSize),
-    textHeight = textAscent + textDescent;
->>>>>>> 66dfc49f
+  var fontSize = p._renderer._textSize,
+    textAscent = this._textAscent(fontSize),
+    textDescent = this._textDescent(fontSize);
 
   textWidth = textWidth !== undefined ? textWidth :
     this._textWidth(line, fontSize);
