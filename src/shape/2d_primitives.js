/**
 * @module Shape
 * @submodule 2D Primitives
 * @for p5
 * @requires core
 * @requires constants
 */
define(function (require) {

  'use strict';

  var p5 = require('core');
  var constants = require('constants');

  // source: https://sites.google.com/site/hansmuller/flex-blog/CircularArc.mxml
  // blog post: http://hansmuller-flex.blogspot.ca/
  //            2011/04/approximating-circular-arc-with-cubic.html
  // update to blog post: http://hansmuller-flex.blogspot.com/2011/10/
  //                      more-about-approximating-circular-arcs.html

  var EPSILON = 0.00001;  // Roughly 1/1000th of a degree, see below

  /**
   *  Return a array of objects that represent bezier curves which approximate 
   *  the circular arc centered at the origin, from startAngle to endAngle 
   *  (radians) with the specified radius.
   *
   *  Each bezier curve is an object with four points, where x1,y1 and
   *  x4,y4 are the arc's end points and x2,y2 and x3,y3 are the cubic bezier's
   *  control points.
   */
  function createArc(radius, startAngle, endAngle) {
    var twoPI = Math.PI * 2;

    var curves = [];
    var piOverTwo = Math.PI / 2.0;
    var sgn = (startAngle < endAngle) ? 1 : -1;

    var a1 = startAngle;
    var totalAngle = Math.min(twoPI, Math.abs(endAngle - startAngle));
    for (; totalAngle > EPSILON; ) {
      var a2 = a1 + sgn * Math.min(totalAngle, piOverTwo);
      curves.push(createSmallArc(radius, a1, a2));
      totalAngle -= Math.abs(a2 - a1);
      a1 = a2;
    }

    return curves;
  }

  /**
   *  Cubic bezier approximation of a circular arc centered at the origin,
   *  from (radians) a1 to a2, where a2-a1 < pi/2.  The arc's radius is r.
   *
   *  Returns an object with four points, where x1,y1 and x4,y4 are the arc's 
   *  end points and x2,y2 and x3,y3 are the cubic bezier's control points.
   *
   *  This algorithm is based on the approach described in:
   *  A. Riškus, "Approximation of a Cubic Bezier Curve by Circular Arcs and 
   *  Vice Versa," Information Technology and Control, 35(4), 2006 pp. 371-378.
   */
  function createSmallArc(r, a1, a2) {
    // Compute all four points for an arc that subtends the same total angle
    // but is centered on the X-axis

    var a = (a2 - a1) / 2.0; // 

    var x4 = r * Math.cos(a);
    var y4 = r * Math.sin(a);
    var x1 = x4;
    var y1 = -y4;

    var q1 = x1*x1 + y1*y1;
    var q2 = q1 + x1*x4 + y1*y4;
    var k2 = 4/3 * (Math.sqrt(2 * q1 * q2) - q2) / (x1 * y4 - y1 * x4);

    var x2 = x1 - k2 * y1;
    var y2 = y1 + k2 * x1;
    var x3 = x2;
    var y3 = -y2;

    // Find the arc points actual locations by computing x1,y1 and x4,y4 
    // and rotating the control points by a + a1

    var ar = a + a1;
    var cos_ar = Math.cos(ar);
    var sin_ar = Math.sin(ar);

    return {
      x1: r * Math.cos(a1),
      y1: r * Math.sin(a1),
      x2: x2 * cos_ar - y2 * sin_ar,
      y2: x2 * sin_ar + y2 * cos_ar,
      x3: x3 * cos_ar - y3 * sin_ar,
      y3: x3 * sin_ar + y3 * cos_ar,
      x4: r * Math.cos(a2),
      y4: r * Math.sin(a2)
    };
  }

  /**
   * Draw an arc.
   *
   * If a,b,c,d,start and stop are the only params provided, draws an
   * open pie.
   *
   * If mode is provided draws the arc either open, chord or pie, dependent
   * on the variable provided.
   * 
   * @method arc
   * @param  {Number} a      x-coordinate of the arc's ellipse
   * @param  {Number} b      y-coordinate of the arc's ellipse
   * @param  {Number} c      width of the arc's ellipse by default
   * @param  {Number} d      height of the arc's ellipse by default
   * @param  {Number} start  angle to start the arc, specified in radians
   * @param  {Number} stop   angle to stop the arc, specified in radians
   * @param  {String} [mode] optional parameter to determine the way of drawing
   *                         the arc
   * @return {Object}        the p5 object
   * @example
   * <div>
   * <code>
   * arc(50, 55, 50, 50, 0, HALF_PI);
   * noFill();
   * arc(50, 55, 60, 60, HALF_PI, PI);
   * arc(50, 55, 70, 70, PI, PI+QUARTER_PI);
   * arc(50, 55, 80, 80, PI+QUARTER_PI, TWO_PI);
   * </code>
   * </div>
   *
   * <div>
   * <code>
   * arc(50, 50, 80, 80, 0, PI+QUARTER_PI, OPEN);
   * </code>
   * </div>
   *
   * <div>
   * <code>
   * arc(50, 50, 80, 80, 0, PI+QUARTER_PI, CHORD);
   * </code>
   * </div>
   *
   * <div>
   * <code>
   * arc(50, 50, 80, 80, 0, PI+QUARTER_PI, PIE);
   * </code>
   * </div>
   */
  p5.prototype.arc = function(x, y, width, height, start, stop, mode) {
    var curves = createArc(1.0, start, stop);
    
    if (!this._doStroke && !this._doFill) {
      return this;
    }
    if (this._angleMode === constants.DEGREES) {
      start = this.radians(start);
      stop = this.radians(stop);
    }

    this._graphics.arc(x, y, width, height, start, stop, mode, curves);
    return this;
  };

  /**
   * Draws an ellipse (oval) to the screen. An ellipse with equal width and
   * height is a circle. By default, the first two parameters set the location,
   * and the third and fourth parameters set the shape's width and height. The
   * origin may be changed with the ellipseMode() function. 
   * 
   * @method ellipse
   * @param  {Number} a x-coordinate of the ellipse.
   * @param  {Number} b y-coordinate of the ellipse.
   * @param  {Number} c width of the ellipse.
   * @param  {Number} d height of the ellipse.
   * @return {p5}       the p5 object
   * @example
   * <div>
   * <code>
   * ellipse(56, 46, 55, 55);
   * </code>
   * </div>
   */
  p5.prototype.ellipse = function(x, y, w, h) {
    if (!this._doStroke && !this._doFill) {
      return this;
    }
    // p5 supports negative width and heights for ellipses
    w = Math.abs(w);
    h = Math.abs(h);
    //@TODO add catch block here if this._graphics 
    //doesn't have the method implemented yet
    this._graphics.ellipse(x, y, w, h);
    return this;
  };
  /**
   * Draws a line (a direct path between two points) to the screen. The version
   * of line() with four parameters draws the line in 2D. To color a line, use
   * the stroke() function. A line cannot be filled, therefore the fill()
   * function will not affect the color of a line. 2D lines are drawn with a
   * width of one pixel by default, but this can be changed with the
   * strokeWeight() function.
   * 
   * @method line
   * @param  {Number} x1 the x-coordinate of the first point
   * @param  {Number} y1 the y-coordinate of the first point
   * @param  {Number} x2 the x-coordinate of the second point
   * @param  {Number} y2 the y-coordinate of the second point
   * @return {p5}        the p5 object
   * @example
   * <div>
   * <code>
   * line(30, 20, 85, 75);
   * </code>
   * </div>
   *
   * <div>
   * <code>
   * line(30, 20, 85, 20);
   * stroke(126);
   * line(85, 20, 85, 75);
   * stroke(255);
   * line(85, 75, 30, 75);
   * </code>
   * </div>
   */
  
  ////commented out original
  // p5.prototype.line = function(x1, y1, x2, y2) {
  //   if (!this._doStroke) {
  //     return this;
  //   }
  //   if(this._graphics.isP3D){
  //   } else {
  //     this._graphics.line(x1, y1, x2, y2);      
  //   }
  // };
  p5.prototype.line = function() {
    if (!this._doStroke) {
      return this;
    }
    //check whether we should draw a 3d line or 2d
    if(this._graphics.isP3D){
      this._graphics.line(arguments[0],
        arguments[1],
        arguments[2],
        arguments[3],
        arguments[4],
        arguments[5]);
    } else {
      this._graphics.line(arguments[0],
        arguments[1],
        arguments[2],
        arguments[3]);
    }
  };

  /**
   * Draws a point, a coordinate in space at the dimension of one pixel.
   * The first parameter is the horizontal value for the point, the second
   * value is the vertical value for the point.
   * 
   * @method point
   * @param  {Number} x the x-coordinate
   * @param  {Number} y the y-coordinate
   * @return {p5}       the p5 object
   * @example
   * <div>
   * <code>
   * point(30, 20);
   * point(85, 20);
   * point(85, 75);
   * point(30, 75);
   * </code>
   * </div>
   */
  p5.prototype.point = function(x, y) {
    if (!this._doStroke) {
      return this;
    }
    this._graphics.point(x, y);
    return this;
  };


  /**
   * Draw a quad. A quad is a quadrilateral, a four sided polygon. It is
   * similar to a rectangle, but the angles between its edges are not
   * constrained to ninety degrees. The first pair of parameters (x1,y1)
   * sets the first vertex and the subsequent pairs should proceed
   * clockwise or counter-clockwise around the defined shape.
   * 
   * @method quad
   * @param {type} x1 the x-coordinate of the first point
   * @param {type} y1 the y-coordinate of the first point 
   * @param {type} x2 the x-coordinate of the second point
   * @param {type} y2 the y-coordinate of the second point
   * @param {type} x3 the x-coordinate of the third point
   * @param {type} y3 the y-coordinate of the third point
   * @param {type} x4 the x-coordinate of the fourth point
   * @param {type} y4 the y-coordinate of the fourth point
   * @return {p5}     the p5 object
   * @example
   * <div>
   * <code>   
   * quad(38, 31, 86, 20, 69, 63, 30, 76);
   * </code>
   * </div>
   */
  p5.prototype.quad = function(x1, y1, x2, y2, x3, y3, x4, y4) {
    if (!this._doStroke && !this._doFill) {
      return this;
    }
    this._graphics.quad(x1, y1, x2, y2, x3, y3, x4, y4);
    return this;
  };

  /**
  * Draws a rectangle to the screen. A rectangle is a four-sided shape with
  * every angle at ninety degrees. By default, the first two parameters set
  * the location of the upper-left corner, the third sets the width, and the
  * fourth sets the height. The way these parameters are interpreted, however,
  * may be changed with the rectMode() function. If provided, the fifth, sixth
  * seventh and eighth parameters, if specified, determine corner radius for
  * the top-right, top-left, lower-right and lower-left corners, respectively.
  * An omitted corner radius parameter is set to the value of the previously
  * specified radius value in the parameter list.
  *
  * @method rect
  * @param  {Number} x  x-coordinate of the rectangle.
  * @param  {Number} y  y-coordinate of the rectangle.
  * @param  {Number} w  width of the rectangle.
  * @param  {Number} h  height of the rectangle.
  * @param  {Number} [tl] optional radius of top-left corner.
  * @param  {Number} [tr] optional radius of top-right corner.
  * @param  {Number} [br] optional radius of bottom-right corner.
  * @param  {Number} [bl] optional radius of bottom-left corner.
  * @return {p5}          the p5 object.
  * @example
  * <div>
  * <code>
  * // Draw a rectangle at location (30, 25) with a width and height of 55.
  * rect(30, 20, 55, 55);
  * </code>
  * </div>
  *
  * <div>
  * <code>
  * // Draw a rectangle with rounded corners, each having a radius of 20.
  * rect(30, 20, 55, 55, 20);
  * </code>
  * </div>
  *
  * <div>
  * <code>
  * // Draw a rectangle with rounded corners having the following radii:
  * // top-left = 20, top-right = 15, bottom-right = 10, bottom-left = 5.
  * rect(30, 20, 55, 55, 20, 15, 10, 5)
  * </code>
  * </div>
  */

  p5.prototype.rect = function (x, y, w, h, tl, tr, br, bl) {
    if (!this._doStroke && !this._doFill) {
      return;
    }
<<<<<<< HEAD
    var vals = canvas.modeAdjust(x, y, w, h, this._rectMode);
    var ctx = this.drawingContext;
    // Translate the line by (0.5, 0.5) to draw a crisp rectangle border
    if (this._doStroke && ctx.lineWidth % 2 === 1) {
      ctx.translate(0.5, 0.5);
    }
    ctx.beginPath();

    if (typeof tl === 'undefined') {
      // No rounded corners
      ctx.rect(vals.x, vals.y, vals.w, vals.h);
    } else {
      // At least one rounded corner
      // Set defaults when not specified
      if (typeof tr === 'undefined') { tr = tl; }
      if (typeof br === 'undefined') { br = tr; }
      if (typeof bl === 'undefined') { bl = br; }
      
      // Cache and compute several values
      var _x = vals.x;
      var _y = vals.y;
      var _w = vals.w;
      var _h = vals.h;
      var hw = _w / 2;
      var hh = _h / 2;

      // Clip radii
      if (_w < 2 * tl) { tl = hw; }
      if (_h < 2 * tl) { tl = hh; }
      if (_w < 2 * tr) { tr = hw; }
      if (_h < 2 * tr) { tr = hh; }
      if (_w < 2 * br) { br = hw; }
      if (_h < 2 * br) { br = hh; }
      if (_w < 2 * bl) { bl = hw; }
      if (_h < 2 * bl) { bl = hh; }

      // Draw shape
      ctx.beginPath();
      ctx.moveTo(_x + tl, _y);
      ctx.arcTo(_x + _w, _y, _x + _w, _y + _h, tr);
      ctx.arcTo(_x + _w, _y + _h, _x, _y + _h, br);
      ctx.arcTo(_x, _y + _h, _x, _y, bl);
      ctx.arcTo(_x, _y, _x + _w, _y, tl);
      ctx.closePath();
    }
    if (this._doFill) {
      ctx.fill();
    }
    if (this._doStroke) {
      ctx.stroke();
    }
    if (this._doStroke && ctx.lineWidth % 2 === 1) {
      ctx.translate(-0.5, -0.5);
    }
=======
    this._graphics.rect(a, b, c, d);
>>>>>>> 3aa5751c
    return this;
  };

  /**
  * A triangle is a plane created by connecting three points. The first two
  * arguments specify the first point, the middle two arguments specify the
  * second point, and the last two arguments specify the third point.
  * 
  * @method triangle
  * @param  {Number} x1 x-coordinate of the first point
  * @param  {Number} y1 y-coordinate of the first point
  * @param  {Number} x2 x-coordinate of the second point
  * @param  {Number} y2 y-coordinate of the second point
  * @param  {Number} x3 x-coordinate of the third point
  * @param  {Number} y3 y-coordinate of the third point
  * @return {p5}        the p5 object
  * @example
  * <div>
  * <code>
  * triangle(30, 75, 58, 20, 86, 75);
  * </code>
  * </div>
  */
  p5.prototype.triangle = function(x1, y1, x2, y2, x3, y3) {
    if (!this._doStroke && !this._doFill) {
      return this;
    }
    this._graphics.triangle(x1, y1, x2, y2, x3, y3);
    return this;
  };

  return p5;

});<|MERGE_RESOLUTION|>--- conflicted
+++ resolved
@@ -29,7 +29,7 @@
    *  x4,y4 are the arc's end points and x2,y2 and x3,y3 are the cubic bezier's
    *  control points.
    */
-  function createArc(radius, startAngle, endAngle) {
+  p5.prototype._createArc = function(radius, startAngle, endAngle) {
     var twoPI = Math.PI * 2;
 
     var curves = [];
@@ -38,15 +38,15 @@
 
     var a1 = startAngle;
     var totalAngle = Math.min(twoPI, Math.abs(endAngle - startAngle));
-    for (; totalAngle > EPSILON; ) {
+    while (totalAngle > EPSILON) {
       var a2 = a1 + sgn * Math.min(totalAngle, piOverTwo);
-      curves.push(createSmallArc(radius, a1, a2));
+      curves.push(this._createSmallArc(radius, a1, a2));
       totalAngle -= Math.abs(a2 - a1);
       a1 = a2;
     }
 
     return curves;
-  }
+  };
 
   /**
    *  Cubic bezier approximation of a circular arc centered at the origin,
@@ -59,7 +59,7 @@
    *  A. Riškus, "Approximation of a Cubic Bezier Curve by Circular Arcs and 
    *  Vice Versa," Information Technology and Control, 35(4), 2006 pp. 371-378.
    */
-  function createSmallArc(r, a1, a2) {
+  p5.prototype._createSmallArc = function(r, a1, a2) {
     // Compute all four points for an arc that subtends the same total angle
     // but is centered on the X-axis
 
@@ -96,7 +96,7 @@
       x4: r * Math.cos(a2),
       y4: r * Math.sin(a2)
     };
-  }
+  };
 
   /**
    * Draw an arc.
@@ -146,9 +146,7 @@
    * </code>
    * </div>
    */
-  p5.prototype.arc = function(x, y, width, height, start, stop, mode) {
-    var curves = createArc(1.0, start, stop);
-    
+	p5.prototype.arc = function(x, y, width, height, start, stop, mode) {
     if (!this._doStroke && !this._doFill) {
       return this;
     }
@@ -156,7 +154,7 @@
       start = this.radians(start);
       stop = this.radians(stop);
     }
-
+    var curves = this._createArc(1.0, start, stop);
     this._graphics.arc(x, y, width, height, start, stop, mode, curves);
     return this;
   };
@@ -363,64 +361,7 @@
     if (!this._doStroke && !this._doFill) {
       return;
     }
-<<<<<<< HEAD
-    var vals = canvas.modeAdjust(x, y, w, h, this._rectMode);
-    var ctx = this.drawingContext;
-    // Translate the line by (0.5, 0.5) to draw a crisp rectangle border
-    if (this._doStroke && ctx.lineWidth % 2 === 1) {
-      ctx.translate(0.5, 0.5);
-    }
-    ctx.beginPath();
-
-    if (typeof tl === 'undefined') {
-      // No rounded corners
-      ctx.rect(vals.x, vals.y, vals.w, vals.h);
-    } else {
-      // At least one rounded corner
-      // Set defaults when not specified
-      if (typeof tr === 'undefined') { tr = tl; }
-      if (typeof br === 'undefined') { br = tr; }
-      if (typeof bl === 'undefined') { bl = br; }
-      
-      // Cache and compute several values
-      var _x = vals.x;
-      var _y = vals.y;
-      var _w = vals.w;
-      var _h = vals.h;
-      var hw = _w / 2;
-      var hh = _h / 2;
-
-      // Clip radii
-      if (_w < 2 * tl) { tl = hw; }
-      if (_h < 2 * tl) { tl = hh; }
-      if (_w < 2 * tr) { tr = hw; }
-      if (_h < 2 * tr) { tr = hh; }
-      if (_w < 2 * br) { br = hw; }
-      if (_h < 2 * br) { br = hh; }
-      if (_w < 2 * bl) { bl = hw; }
-      if (_h < 2 * bl) { bl = hh; }
-
-      // Draw shape
-      ctx.beginPath();
-      ctx.moveTo(_x + tl, _y);
-      ctx.arcTo(_x + _w, _y, _x + _w, _y + _h, tr);
-      ctx.arcTo(_x + _w, _y + _h, _x, _y + _h, br);
-      ctx.arcTo(_x, _y + _h, _x, _y, bl);
-      ctx.arcTo(_x, _y, _x + _w, _y, tl);
-      ctx.closePath();
-    }
-    if (this._doFill) {
-      ctx.fill();
-    }
-    if (this._doStroke) {
-      ctx.stroke();
-    }
-    if (this._doStroke && ctx.lineWidth % 2 === 1) {
-      ctx.translate(-0.5, -0.5);
-    }
-=======
-    this._graphics.rect(a, b, c, d);
->>>>>>> 3aa5751c
+    this._graphics.rect(x, y, w, h, tl, tr, br, bl);
     return this;
   };
 
