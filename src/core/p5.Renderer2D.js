--- conflicted
+++ resolved
@@ -1122,8 +1122,6 @@
       line = '';
       words = cars[ii].split(' ');
       for (n = 0; n < words.length; n++) {
-
-<<<<<<< HEAD
           testLine = line + words[n] + ' ';
           testWidth = this.textWidth(testLine);
           if (testWidth > maxWidth && line.length > 0) {
@@ -1133,17 +1131,6 @@
           } else {
             line = testLine;
           }
-=======
-        testLine = line + words[n] + ' ';
-        testWidth = this.textWidth(testLine);
-        if (testWidth > maxWidth) {
-          this._renderText(p, line, x, y);
-          line = words[n] + ' ';
-          y += p.textLeading();
-        } else {
-          line = testLine;
->>>>>>> 68d8bd2f
-        }
       }
 
       this._renderText(p, line, x, y);
