--- conflicted
+++ resolved
@@ -98,9 +98,6 @@
   this.ambientLightCount = 0;
   this.directionalLightCount = 0;
   this.pointLightCount = 0;
-<<<<<<< HEAD
-=======
-  this.verticeStack = [];
 };
 
 /**
@@ -122,14 +119,12 @@
 p5.Renderer3D.prototype.background = function() {
   var gl = this.GL;
   var _col = this._pInst.color.apply(this._pInst, arguments);
-  // gl.clearColor(0.0,0.0,0.0,1.0);
   var _r = (_col.levels[0]) / 255;
   var _g = (_col.levels[1]) / 255;
   var _b = (_col.levels[2]) / 255;
   var _a = (_col.levels[3]) / 255;
   gl.clearColor(_r, _g, _b, _a);
   gl.clear(gl.COLOR_BUFFER_BIT | gl.DEPTH_BUFFER_BIT);
->>>>>>> 899f7cb7
 };
 
 //////////////////////////////////////////////
